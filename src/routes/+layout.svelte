--- conflicted
+++ resolved
@@ -101,19 +101,6 @@
 				console.log('Additional details:', details);
 			}
 		});
-<<<<<<< HEAD
-
-		_socket.on('user-list', (data) => {
-			console.log('user-list', data);
-			activeUserIds.set(data.user_ids);
-		});
-
-		_socket.on('usage', (data) => {
-			//console.log('usage', data);
-			USAGE_POOL.set(data['models']);
-		});
-=======
->>>>>>> b5f4c85b
 	};
 
 	const executePythonAsWorker = async (id, code, cb) => {
