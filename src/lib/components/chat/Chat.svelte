<script lang="ts">
	import { v4 as uuidv4 } from 'uuid';
	import { toast } from 'svelte-sonner';
	import mermaid from 'mermaid';
	import { PaneGroup, Pane, PaneResizer } from 'paneforge';

	import { getContext, onDestroy, onMount, tick } from 'svelte';
	const i18n: Writable<i18nType> = getContext('i18n');

	import { goto } from '$app/navigation';
	import { page } from '$app/stores';

	import { get, type Unsubscriber, type Writable } from 'svelte/store';
	import type { i18n as i18nType } from 'i18next';
	import { WEBUI_BASE_URL } from '$lib/constants';

	import {
		chatId,
		chats,
		config,
		type Model,
		models,
		tags as allTags,
		settings,
		showSidebar,
		WEBUI_NAME,
		banners,
		user,
		socket,
		showControls,
		showCallOverlay,
		currentChatPage,
		temporaryChatEnabled,
		mobile,
		showOverview,
		chatTitle,
		showArtifacts,
		tools
	} from '$lib/stores';
	import {
		convertMessagesToHistory,
		copyToClipboard,
		getMessageContentParts,
		createMessagesList,
		extractSentencesForAudio,
		promptTemplate,
		splitStream,
		sleep,
		removeDetails,
		getPromptVariables
	} from '$lib/utils';

	import { generateChatCompletion } from '$lib/apis/ollama';
	import {
		addTagById,
		createNewChat,
		deleteTagById,
		deleteTagsById,
		getAllTags,
		getChatById,
		getChatList,
		getTagsById,
		updateChatById
	} from '$lib/apis/chats';
	import { generateOpenAIChatCompletion } from '$lib/apis/openai';
	import { processWeb, processWebSearch, processYoutubeVideo } from '$lib/apis/retrieval';
	import { createOpenAITextStream } from '$lib/apis/streaming';
	import { queryMemory } from '$lib/apis/memories';
	import { getAndUpdateUserLocation, getUserSettings } from '$lib/apis/users';
	import {
		chatCompleted,
		generateQueries,
		chatAction,
		generateMoACompletion,
		stopTask
	} from '$lib/apis';
	import { getTools } from '$lib/apis/tools';

	import Banner from '../common/Banner.svelte';
	import MessageInput from '$lib/components/chat/MessageInput.svelte';
	import Messages from '$lib/components/chat/Messages.svelte';
	import Navbar from '$lib/components/chat/Navbar.svelte';
	import ChatControls from './ChatControls.svelte';
	import EventConfirmDialog from '../common/ConfirmDialog.svelte';
	import Placeholder from './Placeholder.svelte';
	import NotificationToast from '../NotificationToast.svelte';
	import Spinner from '../common/Spinner.svelte';

	export let chatIdProp = '';

	let loading = false;

	const eventTarget = new EventTarget();
	let controlPane;
	let controlPaneComponent;

	let autoScroll = true;
	let processing = '';
	let messagesContainerElement: HTMLDivElement;

	let navbarElement;

	let showEventConfirmation = false;
	let eventConfirmationTitle = '';
	let eventConfirmationMessage = '';
	let eventConfirmationInput = false;
	let eventConfirmationInputPlaceholder = '';
	let eventConfirmationInputValue = '';
	let eventCallback = null;

	let chatIdUnsubscriber: Unsubscriber | undefined;

	let selectedModels = [''];
	let atSelectedModel: Model | undefined;
	let selectedModelIds = [];
	$: selectedModelIds = atSelectedModel !== undefined ? [atSelectedModel.id] : selectedModels;

	let selectedToolIds = [];
	let imageGenerationEnabled = false;
<<<<<<< HEAD
	let webSearchEnabled = $settings?.alwaysOnWebSearch ?? false;
=======
	let codeInterpreterEnabled = false;
	let webSearchEnabled = false;
>>>>>>> 2b0af332

	let chat = null;
	let tags = [];

	let history = {
		messages: {},
		currentId: null
	};

	let taskId = null;

	// Chat Input
	let prompt = '';
	let chatFiles = [];
	let files = [];
	let params = {};

	$: if (chatIdProp) {
		(async () => {
			loading = true;
			console.log(chatIdProp);

			prompt = '';
			files = [];
			selectedToolIds = [];
						
			imageGenerationEnabled = false;

			if (chatIdProp && (await loadChat())) {
				await tick();
				loading = false;

				if (localStorage.getItem(`chat-input-${chatIdProp}`)) {
					try {
						const input = JSON.parse(localStorage.getItem(`chat-input-${chatIdProp}`));

						prompt = input.prompt;
						files = input.files;
						selectedToolIds = input.selectedToolIds;
						webSearchEnabled = input.webSearchEnabled;
						imageGenerationEnabled = input.imageGenerationEnabled;
					} catch (e) {}
				}

				window.setTimeout(() => scrollToBottom(), 0);
				const chatInput = document.getElementById('chat-input');
				chatInput?.focus();
			} else {
				await goto('/');
			}
		})();
	}

	$: if (selectedModels && chatIdProp !== '') {
		saveSessionSelectedModels();
	}

	const saveSessionSelectedModels = () => {
		if (selectedModels.length === 0 || (selectedModels.length === 1 && selectedModels[0] === '')) {
			return;
		}
		sessionStorage.selectedModels = JSON.stringify(selectedModels);
		console.log('saveSessionSelectedModels', selectedModels, sessionStorage.selectedModels);
	};

	$: if (selectedModels) {
		setToolIds();
	}

	const setToolIds = async () => {
		if (!$tools) {
			tools.set(await getTools(localStorage.token));
		}

		if (selectedModels.length !== 1) {
			return;
		}
		const model = $models.find((m) => m.id === selectedModels[0]);
		if (model) {
			selectedToolIds = (model?.info?.meta?.toolIds ?? []).filter((id) =>
				$tools.find((t) => t.id === id)
			);
		}
	};

	const showMessage = async (message) => {
		const _chatId = JSON.parse(JSON.stringify($chatId));
		let _messageId = JSON.parse(JSON.stringify(message.id));

		let messageChildrenIds = history.messages[_messageId].childrenIds;

		while (messageChildrenIds.length !== 0) {
			_messageId = messageChildrenIds.at(-1);
			messageChildrenIds = history.messages[_messageId].childrenIds;
		}

		history.currentId = _messageId;

		await tick();
		await tick();
		await tick();

		const messageElement = document.getElementById(`message-${message.id}`);
		if (messageElement) {
			messageElement.scrollIntoView({ behavior: 'smooth' });
		}

		await tick();
		saveChatHandler(_chatId, history);
	};

	const chatEventHandler = async (event, cb) => {
		console.log(event);

		if (event.chat_id === $chatId) {
			await tick();
			let message = history.messages[event.message_id];

			if (message) {
				const type = event?.data?.type ?? null;
				const data = event?.data?.data ?? null;

				if (type === 'status') {
					if (message?.statusHistory) {
						message.statusHistory.push(data);
					} else {
						message.statusHistory = [data];
					}
				} else if (type === 'source' || type === 'citation') {
					if (data?.type === 'code_execution') {
						// Code execution; update existing code execution by ID, or add new one.
						if (!message?.code_executions) {
							message.code_executions = [];
						}

						const existingCodeExecutionIndex = message.code_executions.findIndex(
							(execution) => execution.id === data.id
						);

						if (existingCodeExecutionIndex !== -1) {
							message.code_executions[existingCodeExecutionIndex] = data;
						} else {
							message.code_executions.push(data);
						}

						message.code_executions = message.code_executions;
					} else {
						// Regular source.
						if (message?.sources) {
							message.sources.push(data);
						} else {
							message.sources = [data];
						}
					}
				} else if (type === 'chat:completion') {
					chatCompletionEventHandler(data, message, event.chat_id);
				} else if (type === 'chat:title') {
					chatTitle.set(data);
					currentChatPage.set(1);
					await chats.set(await getChatList(localStorage.token, $currentChatPage));
				} else if (type === 'chat:tags') {
					chat = await getChatById(localStorage.token, $chatId);
					allTags.set(await getAllTags(localStorage.token));
				} else if (type === 'message') {
					message.content += data.content;
				} else if (type === 'replace') {
					message.content = data.content;
				} else if (type === 'action') {
					if (data.action === 'continue') {
						const continueButton = document.getElementById('continue-response-button');

						if (continueButton) {
							continueButton.click();
						}
					}
				} else if (type === 'confirmation') {
					eventCallback = cb;

					eventConfirmationInput = false;
					showEventConfirmation = true;

					eventConfirmationTitle = data.title;
					eventConfirmationMessage = data.message;
				} else if (type === 'execute') {
					eventCallback = cb;

					try {
						// Use Function constructor to evaluate code in a safer way
						const asyncFunction = new Function(`return (async () => { ${data.code} })()`);
						const result = await asyncFunction(); // Await the result of the async function

						if (cb) {
							cb(result);
						}
					} catch (error) {
						console.error('Error executing code:', error);
					}
				} else if (type === 'input') {
					eventCallback = cb;

					eventConfirmationInput = true;
					showEventConfirmation = true;

					eventConfirmationTitle = data.title;
					eventConfirmationMessage = data.message;
					eventConfirmationInputPlaceholder = data.placeholder;
					eventConfirmationInputValue = data?.value ?? '';
				} else if (type === 'notification') {
					const toastType = data?.type ?? 'info';
					const toastContent = data?.content ?? '';

					if (toastType === 'success') {
						toast.success(toastContent);
					} else if (toastType === 'error') {
						toast.error(toastContent);
					} else if (toastType === 'warning') {
						toast.warning(toastContent);
					} else {
						toast.info(toastContent);
					}
				} else {
					console.log('Unknown message type', data);
				}

				history.messages[event.message_id] = message;
			}
		}
	};

	const onMessageHandler = async (event: {
		origin: string;
		data: { type: string; text: string };
	}) => {
		if (event.origin !== window.origin) {
			return;
		}

		// Replace with your iframe's origin
		if (event.data.type === 'input:prompt') {
			console.debug(event.data.text);

			const inputElement = document.getElementById('chat-input');

			if (inputElement) {
				prompt = event.data.text;
				inputElement.focus();
			}
		}

		if (event.data.type === 'action:submit') {
			console.debug(event.data.text);

			if (prompt !== '') {
				await tick();
				submitPrompt(prompt);
			}
		}

		if (event.data.type === 'input:prompt:submit') {
			console.debug(event.data.text);

			if (prompt !== '') {
				await tick();
				submitPrompt(event.data.text);
			}
		}
	};

	onMount(async () => {
		console.log('mounted');
		window.addEventListener('message', onMessageHandler);
		$socket?.on('chat-events', chatEventHandler);

		if (!$chatId) {
			chatIdUnsubscriber = chatId.subscribe(async (value) => {
				if (!value) {
					await initNewChat();
				}
			});
		} else {
			if ($temporaryChatEnabled) {
				await goto('/');
			}
		}

		if (localStorage.getItem(`chat-input-${chatIdProp}`)) {
			try {
				const input = JSON.parse(localStorage.getItem(`chat-input-${chatIdProp}`));
				prompt = input.prompt;
				files = input.files;
				selectedToolIds = input.selectedToolIds;
				webSearchEnabled = input.webSearchEnabled;
				imageGenerationEnabled = input.imageGenerationEnabled;
			} catch (e) {
				prompt = '';
				files = [];
				selectedToolIds = [];
				webSearchEnabled = false;
				imageGenerationEnabled = false;
			}
		}

		showControls.subscribe(async (value) => {
			if (controlPane && !$mobile) {
				try {
					if (value) {
						controlPaneComponent.openPane();
					} else {
						controlPane.collapse();
					}
				} catch (e) {
					// ignore
				}
			}

			if (!value) {
				showCallOverlay.set(false);
				showOverview.set(false);
				showArtifacts.set(false);
			}
		});

		const chatInput = document.getElementById('chat-input');
		chatInput?.focus();

		chats.subscribe(() => {});
	});

	onDestroy(() => {
		chatIdUnsubscriber?.();
		window.removeEventListener('message', onMessageHandler);
		$socket?.off('chat-events', chatEventHandler);
	});

	// File upload functions

	const uploadGoogleDriveFile = async (fileData) => {
		console.log('Starting uploadGoogleDriveFile with:', {
			id: fileData.id,
			name: fileData.name,
			url: fileData.url,
			headers: {
				Authorization: `Bearer ${token}`
			}
		});

		// Validate input
		if (!fileData?.id || !fileData?.name || !fileData?.url || !fileData?.headers?.Authorization) {
			throw new Error('Invalid file data provided');
		}

		const tempItemId = uuidv4();
		const fileItem = {
			type: 'file',
			file: '',
			id: null,
			url: fileData.url,
			name: fileData.name,
			collection_name: '',
			status: 'uploading',
			error: '',
			itemId: tempItemId,
			size: 0
		};

		try {
			files = [...files, fileItem];
			console.log('Processing web file with URL:', fileData.url);

			// Configure fetch options with proper headers
			const fetchOptions = {
				headers: {
					Authorization: fileData.headers.Authorization,
					Accept: '*/*'
				},
				method: 'GET'
			};

			// Attempt to fetch the file
			console.log('Fetching file content from Google Drive...');
			const fileResponse = await fetch(fileData.url, fetchOptions);

			if (!fileResponse.ok) {
				const errorText = await fileResponse.text();
				throw new Error(`Failed to fetch file (${fileResponse.status}): ${errorText}`);
			}

			// Get content type from response
			const contentType = fileResponse.headers.get('content-type') || 'application/octet-stream';
			console.log('Response received with content-type:', contentType);

			// Convert response to blob
			console.log('Converting response to blob...');
			const fileBlob = await fileResponse.blob();

			if (fileBlob.size === 0) {
				throw new Error('Retrieved file is empty');
			}

			console.log('Blob created:', {
				size: fileBlob.size,
				type: fileBlob.type || contentType
			});

			// Create File object with proper MIME type
			const file = new File([fileBlob], fileData.name, {
				type: fileBlob.type || contentType
			});

			console.log('File object created:', {
				name: file.name,
				size: file.size,
				type: file.type
			});

			if (file.size === 0) {
				throw new Error('Created file is empty');
			}

			// Upload file to server
			console.log('Uploading file to server...');
			const uploadedFile = await uploadFile(localStorage.token, file);

			if (!uploadedFile) {
				throw new Error('Server returned null response for file upload');
			}

			console.log('File uploaded successfully:', uploadedFile);

			// Update file item with upload results
			fileItem.status = 'uploaded';
			fileItem.file = uploadedFile;
			fileItem.id = uploadedFile.id;
			fileItem.size = file.size;
			fileItem.collection_name = uploadedFile?.meta?.collection_name;
			fileItem.url = `${WEBUI_API_BASE_URL}/files/${uploadedFile.id}`;

			files = files;
			toast.success($i18n.t('File uploaded successfully'));
		} catch (e) {
			console.error('Error uploading file:', e);
			files = files.filter((f) => f.itemId !== tempItemId);
			toast.error(
				$i18n.t('Error uploading file: {{error}}', {
					error: e.message || 'Unknown error'
				})
			);
		}
	};

	const uploadWeb = async (url) => {
		console.log(url);

		const fileItem = {
			type: 'doc',
			name: url,
			collection_name: '',
			status: 'uploading',
			url: url,
			error: ''
		};

		try {
			files = [...files, fileItem];
			const res = await processWeb(localStorage.token, '', url);

			if (res) {
				fileItem.status = 'uploaded';
				fileItem.collection_name = res.collection_name;
				fileItem.file = {
					...res.file,
					...fileItem.file
				};

				files = files;
			}
		} catch (e) {
			// Remove the failed doc from the files array
			files = files.filter((f) => f.name !== url);
			toast.error(JSON.stringify(e));
		}
	};

	const uploadYoutubeTranscription = async (url) => {
		console.log(url);

		const fileItem = {
			type: 'doc',
			name: url,
			collection_name: '',
			status: 'uploading',
			context: 'full',
			url: url,
			error: ''
		};

		try {
			files = [...files, fileItem];
			const res = await processYoutubeVideo(localStorage.token, url);

			if (res) {
				fileItem.status = 'uploaded';
				fileItem.collection_name = res.collection_name;
				fileItem.file = {
					...res.file,
					...fileItem.file
				};
				files = files;
			}
		} catch (e) {
			// Remove the failed doc from the files array
			files = files.filter((f) => f.name !== url);
			toast.error(`${e}`);
		}
	};

	//////////////////////////
	// Web functions
	//////////////////////////

	const initNewChat = async () => {
		if ($page.url.searchParams.get('models')) {
			selectedModels = $page.url.searchParams.get('models')?.split(',');
		} else if ($page.url.searchParams.get('model')) {
			const urlModels = $page.url.searchParams.get('model')?.split(',');

			if (urlModels.length === 1) {
				const m = $models.find((m) => m.id === urlModels[0]);
				if (!m) {
					const modelSelectorButton = document.getElementById('model-selector-0-button');
					if (modelSelectorButton) {
						modelSelectorButton.click();
						await tick();

						const modelSelectorInput = document.getElementById('model-search-input');
						if (modelSelectorInput) {
							modelSelectorInput.focus();
							modelSelectorInput.value = urlModels[0];
							modelSelectorInput.dispatchEvent(new Event('input'));
						}
					}
				} else {
					selectedModels = urlModels;
				}
			} else {
				selectedModels = urlModels;
			}
		} else {
			if (sessionStorage.selectedModels) {
				selectedModels = JSON.parse(sessionStorage.selectedModels);
				sessionStorage.removeItem('selectedModels');
			} else {
				if ($settings?.models) {
					selectedModels = $settings?.models;
				} else if ($config?.default_models) {
					console.log($config?.default_models.split(',') ?? '');
					selectedModels = $config?.default_models.split(',');
				}
			}
		}

		selectedModels = selectedModels.filter((modelId) => $models.map((m) => m.id).includes(modelId));
		if (selectedModels.length === 0 || (selectedModels.length === 1 && selectedModels[0] === '')) {
			if ($models.length > 0) {
				selectedModels = [$models[0].id];
			} else {
				selectedModels = [''];
			}
		}

		await showControls.set(false);
		await showCallOverlay.set(false);
		await showOverview.set(false);
		await showArtifacts.set(false);

		if ($page.url.pathname.includes('/c/')) {
			window.history.replaceState(history.state, '', `/`);
		}

		autoScroll = true;

		await chatId.set('');
		await chatTitle.set('');

		history = {
			messages: {},
			currentId: null
		};

		chatFiles = [];
		params = {};

		if ($page.url.searchParams.get('youtube')) {
			uploadYoutubeTranscription(
				`https://www.youtube.com/watch?v=${$page.url.searchParams.get('youtube')}`
			);
		}
		if ($page.url.searchParams.get('web-search') === 'true') {
			webSearchEnabled = true;
		}
		
		if ($page.url.searchParams.get('image-generation') === 'true') {
			imageGenerationEnabled = true;
		}

		if ($page.url.searchParams.get('tools')) {
			selectedToolIds = $page.url.searchParams
				.get('tools')
				?.split(',')
				.map((id) => id.trim())
				.filter((id) => id);
		} else if ($page.url.searchParams.get('tool-ids')) {
			selectedToolIds = $page.url.searchParams
				.get('tool-ids')
				?.split(',')
				.map((id) => id.trim())
				.filter((id) => id);
		}

		if ($page.url.searchParams.get('call') === 'true') {
			showCallOverlay.set(true);
			showControls.set(true);
		}

		if ($page.url.searchParams.get('q')) {
			prompt = $page.url.searchParams.get('q') ?? '';

			if (prompt) {
				await tick();
				submitPrompt(prompt);
			}
		}

		selectedModels = selectedModels.map((modelId) =>
			$models.map((m) => m.id).includes(modelId) ? modelId : ''
		);

		const userSettings = await getUserSettings(localStorage.token);

		if (userSettings) {
			settings.set(userSettings.ui);
		} else {
			settings.set(JSON.parse(localStorage.getItem('settings') ?? '{}'));
		}

		const chatInput = document.getElementById('chat-input');
		setTimeout(() => chatInput?.focus(), 0);
	};

	const loadChat = async () => {
		chatId.set(chatIdProp);
		chat = await getChatById(localStorage.token, $chatId).catch(async (error) => {
			await goto('/');
			return null;
		});

		if (chat) {
			tags = await getTagsById(localStorage.token, $chatId).catch(async (error) => {
				return [];
			});

			const chatContent = chat.chat;

			if (chatContent) {
				console.log(chatContent);

				selectedModels =
					(chatContent?.models ?? undefined) !== undefined
						? chatContent.models
						: [chatContent.models ?? ''];
				history =
					(chatContent?.history ?? undefined) !== undefined
						? chatContent.history
						: convertMessagesToHistory(chatContent.messages);

				chatTitle.set(chatContent.title);

				const userSettings = await getUserSettings(localStorage.token);

				if (userSettings) {
					await settings.set(userSettings.ui);
				} else {
					await settings.set(JSON.parse(localStorage.getItem('settings') ?? '{}'));
				}

				params = chatContent?.params ?? {};
				chatFiles = chatContent?.files ?? [];

				autoScroll = true;
				await tick();

				if (history.currentId) {
					history.messages[history.currentId].done = true;
				}
				await tick();

				return true;
			} else {
				return null;
			}
		}
	};

	const scrollToBottom = async () => {
		await tick();
		if (messagesContainerElement) {
			messagesContainerElement.scrollTop = messagesContainerElement.scrollHeight;
		}
	};
	const chatCompletedHandler = async (chatId, modelId, responseMessageId, messages) => {
		const res = await chatCompleted(localStorage.token, {
			model: modelId,
			messages: messages.map((m) => ({
				id: m.id,
				role: m.role,
				content: m.content,
				info: m.info ? m.info : undefined,
				timestamp: m.timestamp,
				...(m.sources ? { sources: m.sources } : {})
			})),
			chat_id: chatId,
			session_id: $socket?.id,
			id: responseMessageId
		}).catch((error) => {
			toast.error(`${error}`);
			messages.at(-1).error = { content: error };

			return null;
		});

		if (res !== null && res.messages) {
			// Update chat history with the new messages
			for (const message of res.messages) {
				if (message?.id) {
					// Add null check for message and message.id
					history.messages[message.id] = {
						...history.messages[message.id],
						...(history.messages[message.id].content !== message.content
							? { originalContent: history.messages[message.id].content }
							: {}),
						...message
					};
				}
			}
		}

		await tick();

		if ($chatId == chatId) {
			if (!$temporaryChatEnabled) {
				chat = await updateChatById(localStorage.token, chatId, {
					models: selectedModels,
					messages: messages,
					history: history,
					params: params,
					files: chatFiles
				});

				currentChatPage.set(1);
				await chats.set(await getChatList(localStorage.token, $currentChatPage));
			}
		}
	};

	const chatActionHandler = async (chatId, actionId, modelId, responseMessageId, event = null) => {
		const messages = createMessagesList(history, responseMessageId);

		const res = await chatAction(localStorage.token, actionId, {
			model: modelId,
			messages: messages.map((m) => ({
				id: m.id,
				role: m.role,
				content: m.content,
				info: m.info ? m.info : undefined,
				timestamp: m.timestamp,
				...(m.sources ? { sources: m.sources } : {})
			})),
			...(event ? { event: event } : {}),
			chat_id: chatId,
			session_id: $socket?.id,
			id: responseMessageId
		}).catch((error) => {
			toast.error(`${error}`);
			messages.at(-1).error = { content: error };
			return null;
		});

		if (res !== null && res.messages) {
			// Update chat history with the new messages
			for (const message of res.messages) {
				history.messages[message.id] = {
					...history.messages[message.id],
					...(history.messages[message.id].content !== message.content
						? { originalContent: history.messages[message.id].content }
						: {}),
					...message
				};
			}
		}

		if ($chatId == chatId) {
			if (!$temporaryChatEnabled) {
				chat = await updateChatById(localStorage.token, chatId, {
					models: selectedModels,
					messages: messages,
					history: history,
					params: params,
					files: chatFiles
				});

				currentChatPage.set(1);
				await chats.set(await getChatList(localStorage.token, $currentChatPage));
			}
		}
	};

	const getChatEventEmitter = async (modelId: string, chatId: string = '') => {
		return setInterval(() => {
			$socket?.emit('usage', {
				action: 'chat',
				model: modelId,
				chat_id: chatId
			});
		}, 1000);
	};

	const createMessagePair = async (userPrompt) => {
		prompt = '';
		if (selectedModels.length === 0) {
			toast.error($i18n.t('Model not selected'));
		} else {
			const modelId = selectedModels[0];
			const model = $models.filter((m) => m.id === modelId).at(0);

			const messages = createMessagesList(history, history.currentId);
			const parentMessage = messages.length !== 0 ? messages.at(-1) : null;

			const userMessageId = uuidv4();
			const responseMessageId = uuidv4();

			const userMessage = {
				id: userMessageId,
				parentId: parentMessage ? parentMessage.id : null,
				childrenIds: [responseMessageId],
				role: 'user',
				content: userPrompt ? userPrompt : `[PROMPT] ${userMessageId}`,
				timestamp: Math.floor(Date.now() / 1000)
			};

			const responseMessage = {
				id: responseMessageId,
				parentId: userMessageId,
				childrenIds: [],
				role: 'assistant',
				content: `[RESPONSE] ${responseMessageId}`,
				done: true,

				model: modelId,
				modelName: model.name ?? model.id,
				modelIdx: 0,
				timestamp: Math.floor(Date.now() / 1000)
			};

			if (parentMessage) {
				parentMessage.childrenIds.push(userMessageId);
				history.messages[parentMessage.id] = parentMessage;
			}
			history.messages[userMessageId] = userMessage;
			history.messages[responseMessageId] = responseMessage;

			history.currentId = responseMessageId;

			await tick();

			if (autoScroll) {
				scrollToBottom();
			}

			if (messages.length === 0) {
				await initChatHandler(history);
			} else {
				await saveChatHandler($chatId, history);
			}
		}
	};

	const addMessages = async ({ modelId, parentId, messages }) => {
		const model = $models.filter((m) => m.id === modelId).at(0);

		let parentMessage = history.messages[parentId];
		let currentParentId = parentMessage ? parentMessage.id : null;
		for (const message of messages) {
			let messageId = uuidv4();

			if (message.role === 'user') {
				const userMessage = {
					id: messageId,
					parentId: currentParentId,
					childrenIds: [],
					timestamp: Math.floor(Date.now() / 1000),
					...message
				};

				if (parentMessage) {
					parentMessage.childrenIds.push(messageId);
					history.messages[parentMessage.id] = parentMessage;
				}

				history.messages[messageId] = userMessage;
				parentMessage = userMessage;
				currentParentId = messageId;
			} else {
				const responseMessage = {
					id: messageId,
					parentId: currentParentId,
					childrenIds: [],
					done: true,
					model: model.id,
					modelName: model.name ?? model.id,
					modelIdx: 0,
					timestamp: Math.floor(Date.now() / 1000),
					...message
				};

				if (parentMessage) {
					parentMessage.childrenIds.push(messageId);
					history.messages[parentMessage.id] = parentMessage;
				}

				history.messages[messageId] = responseMessage;
				parentMessage = responseMessage;
				currentParentId = messageId;
			}
		}

		history.currentId = currentParentId;
		await tick();

		if (autoScroll) {
			scrollToBottom();
		}

		if (messages.length === 0) {
			await initChatHandler(history);
		} else {
			await saveChatHandler($chatId, history);
		}
	};

	const chatCompletionEventHandler = async (data, message, chatId) => {
		const { id, done, choices, content, sources, selected_model_id, error, usage } = data;

		if (error) {
			await handleOpenAIError(error, message);
		}

		if (sources) {
			message.sources = sources;
		}

		if (choices) {
			if (choices[0]?.message?.content) {
				// Non-stream response
				message.content += choices[0]?.message?.content;
			} else {
				// Stream response
				let value = choices[0]?.delta?.content ?? '';
				if (message.content == '' && value == '\n') {
					console.log('Empty response');
				} else {
					message.content += value;

					if (navigator.vibrate && ($settings?.hapticFeedback ?? false)) {
						navigator.vibrate(5);
					}

					// Emit chat event for TTS
					const messageContentParts = getMessageContentParts(
						message.content,
						$config?.audio?.tts?.split_on ?? 'punctuation'
					);
					messageContentParts.pop();

					// dispatch only last sentence and make sure it hasn't been dispatched before
					if (
						messageContentParts.length > 0 &&
						messageContentParts[messageContentParts.length - 1] !== message.lastSentence
					) {
						message.lastSentence = messageContentParts[messageContentParts.length - 1];
						eventTarget.dispatchEvent(
							new CustomEvent('chat', {
								detail: {
									id: message.id,
									content: messageContentParts[messageContentParts.length - 1]
								}
							})
						);
					}
				}
			}
		}

		if (content) {
			// REALTIME_CHAT_SAVE is disabled
			message.content = content;

			if (navigator.vibrate && ($settings?.hapticFeedback ?? false)) {
				navigator.vibrate(5);
			}

			// Emit chat event for TTS
			const messageContentParts = getMessageContentParts(
				message.content,
				$config?.audio?.tts?.split_on ?? 'punctuation'
			);
			messageContentParts.pop();

			// dispatch only last sentence and make sure it hasn't been dispatched before
			if (
				messageContentParts.length > 0 &&
				messageContentParts[messageContentParts.length - 1] !== message.lastSentence
			) {
				message.lastSentence = messageContentParts[messageContentParts.length - 1];
				eventTarget.dispatchEvent(
					new CustomEvent('chat', {
						detail: {
							id: message.id,
							content: messageContentParts[messageContentParts.length - 1]
						}
					})
				);
			}
		}

		if (selected_model_id) {
			message.selectedModelId = selected_model_id;
			message.arena = true;
		}

		if (usage) {
			message.usage = usage;
		}

		history.messages[message.id] = message;

		if (done) {
			message.done = true;

			if ($settings.responseAutoCopy) {
				copyToClipboard(message.content);
			}

			if ($settings.responseAutoPlayback && !$showCallOverlay) {
				await tick();
				document.getElementById(`speak-button-${message.id}`)?.click();
			}

			// Emit chat event for TTS
			let lastMessageContentPart =
				getMessageContentParts(message.content, $config?.audio?.tts?.split_on ?? 'punctuation')?.at(
					-1
				) ?? '';
			if (lastMessageContentPart) {
				eventTarget.dispatchEvent(
					new CustomEvent('chat', {
						detail: { id: message.id, content: lastMessageContentPart }
					})
				);
			}
			eventTarget.dispatchEvent(
				new CustomEvent('chat:finish', {
					detail: {
						id: message.id,
						content: message.content
					}
				})
			);

			history.messages[message.id] = message;
			await chatCompletedHandler(
				chatId,
				message.model,
				message.id,
				createMessagesList(history, message.id)
			);
		}

		console.log(data);
		if (autoScroll) {
			scrollToBottom();
		}
	};

	//////////////////////////
	// Chat functions
	//////////////////////////

	const submitPrompt = async (userPrompt, { _raw = false } = {}) => {
		console.log('submitPrompt', userPrompt, $chatId);

		const messages = createMessagesList(history, history.currentId);
		const _selectedModels = selectedModels.map((modelId) =>
			$models.map((m) => m.id).includes(modelId) ? modelId : ''
		);
		if (JSON.stringify(selectedModels) !== JSON.stringify(_selectedModels)) {
			selectedModels = _selectedModels;
		}

		if (userPrompt === '') {
			toast.error($i18n.t('Please enter a prompt'));
			return;
		}
		if (selectedModels.includes('')) {
			toast.error($i18n.t('Model not selected'));
			return;
		}

		if (messages.length != 0 && messages.at(-1).done != true) {
			// Response not done
			return;
		}
		if (messages.length != 0 && messages.at(-1).error) {
			// Error in response
			toast.error($i18n.t(`Oops! There was an error in the previous response.`));
			return;
		}
		if (
			files.length > 0 &&
			files.filter((file) => file.type !== 'image' && file.status === 'uploading').length > 0
		) {
			toast.error(
				$i18n.t(`Oops! There are files still uploading. Please wait for the upload to complete.`)
			);
			return;
		}
		if (
			($config?.file?.max_count ?? null) !== null &&
			files.length + chatFiles.length > $config?.file?.max_count
		) {
			toast.error(
				$i18n.t(`You can only chat with a maximum of {{maxCount}} file(s) at a time.`, {
					maxCount: $config?.file?.max_count
				})
			);
			return;
		}

		prompt = '';

		// Reset chat input textarea
		const chatInputElement = document.getElementById('chat-input');

		if (chatInputElement) {
			chatInputElement.style.height = '';
		}

		const _files = JSON.parse(JSON.stringify(files));
		chatFiles.push(..._files.filter((item) => ['doc', 'file', 'collection'].includes(item.type)));
		chatFiles = chatFiles.filter(
			// Remove duplicates
			(item, index, array) =>
				array.findIndex((i) => JSON.stringify(i) === JSON.stringify(item)) === index
		);

		files = [];
		prompt = '';

		// Create user message
		let userMessageId = uuidv4();
		let userMessage = {
			id: userMessageId,
			parentId: messages.length !== 0 ? messages.at(-1).id : null,
			childrenIds: [],
			role: 'user',
			content: userPrompt,
			files: _files.length > 0 ? _files : undefined,
			timestamp: Math.floor(Date.now() / 1000), // Unix epoch
			models: selectedModels
		};

		// Add message to history and Set currentId to messageId
		history.messages[userMessageId] = userMessage;
		history.currentId = userMessageId;

		// Append messageId to childrenIds of parent message
		if (messages.length !== 0) {
			history.messages[messages.at(-1).id].childrenIds.push(userMessageId);
		}

		// focus on chat input
		const chatInput = document.getElementById('chat-input');
		chatInput?.focus();

		saveSessionSelectedModels();

		await sendPrompt(history, userPrompt, userMessageId, { newChat: true });
	};

	const sendPrompt = async (
		_history,
		prompt: string,
		parentId: string,
		{ modelId = null, modelIdx = null, newChat = false } = {}
	) => {
		let _chatId = JSON.parse(JSON.stringify($chatId));
		_history = JSON.parse(JSON.stringify(_history));

		const responseMessageIds: Record<PropertyKey, string> = {};
		// If modelId is provided, use it, else use selected model
		let selectedModelIds = modelId
			? [modelId]
			: atSelectedModel !== undefined
				? [atSelectedModel.id]
				: selectedModels;

		// Create response messages for each selected model
		for (const [_modelIdx, modelId] of selectedModelIds.entries()) {
			const model = $models.filter((m) => m.id === modelId).at(0);

			if (model) {
				let responseMessageId = uuidv4();
				let responseMessage = {
					parentId: parentId,
					id: responseMessageId,
					childrenIds: [],
					role: 'assistant',
					content: '',
					model: model.id,
					modelName: model.name ?? model.id,
					modelIdx: modelIdx ? modelIdx : _modelIdx,
					userContext: null,
					timestamp: Math.floor(Date.now() / 1000) // Unix epoch
				};

				// Add message to history and Set currentId to messageId
				history.messages[responseMessageId] = responseMessage;
				history.currentId = responseMessageId;

				// Append messageId to childrenIds of parent message
				if (parentId !== null && history.messages[parentId]) {
					// Add null check before accessing childrenIds
					history.messages[parentId].childrenIds = [
						...history.messages[parentId].childrenIds,
						responseMessageId
					];
				}

				responseMessageIds[`${modelId}-${modelIdx ? modelIdx : _modelIdx}`] = responseMessageId;
			}
		}
		history = history;

		// Create new chat if newChat is true and first user message
		if (newChat && _history.messages[_history.currentId].parentId === null) {
			_chatId = await initChatHandler(_history);
		}

		await tick();

		_history = JSON.parse(JSON.stringify(history));
		// Save chat after all messages have been created
		await saveChatHandler(_chatId, _history);

		await Promise.all(
			selectedModelIds.map(async (modelId, _modelIdx) => {
				console.log('modelId', modelId);
				const model = $models.filter((m) => m.id === modelId).at(0);

				if (model) {
					const messages = createMessagesList(_history, parentId);
					// If there are image files, check if model is vision capable
					const hasImages = messages.some((message) =>
						message.files?.some((file) => file.type === 'image')
					);

					if (hasImages && !(model.info?.meta?.capabilities?.vision ?? true)) {
						toast.error(
							$i18n.t('Model {{modelName}} is not vision capable', {
								modelName: model.name ?? model.id
							})
						);
					}

					let responseMessageId =
						responseMessageIds[`${modelId}-${modelIdx ? modelIdx : _modelIdx}`];
					let responseMessage = _history.messages[responseMessageId];

					let userContext = null;
					if ($settings?.memory ?? false) {
						if (userContext === null) {
							const res = await queryMemory(localStorage.token, prompt).catch((error) => {
								toast.error(`${error}`);
								return null;
							});
							if (res) {
								if (res.documents[0].length > 0) {
									userContext = res.documents[0].reduce((acc, doc, index) => {
										const createdAtTimestamp = res.metadatas[0][index].created_at;
										const createdAtDate = new Date(createdAtTimestamp * 1000)
											.toISOString()
											.split('T')[0];
										return `${acc}${index + 1}. [${createdAtDate}]. ${doc}\n`;
									}, '');
								}

								console.log(userContext);
							}
						}
					}
					responseMessage.userContext = userContext;

					const chatEventEmitter = await getChatEventEmitter(model.id, _chatId);

					scrollToBottom();
					await sendPromptSocket(_history, model, responseMessageId, _chatId);

					if (chatEventEmitter) clearInterval(chatEventEmitter);
				} else {
					toast.error($i18n.t(`Model {{modelId}} not found`, { modelId }));
				}
			})
		);

		currentChatPage.set(1);
		chats.set(await getChatList(localStorage.token, $currentChatPage));
	};

	const sendPromptSocket = async (_history, model, responseMessageId, _chatId) => {
		const responseMessage = _history.messages[responseMessageId];
		const userMessage = _history.messages[responseMessage.parentId];

		let files = JSON.parse(JSON.stringify(chatFiles));
		files.push(
			...(userMessage?.files ?? []).filter((item) =>
				['doc', 'file', 'collection'].includes(item.type)
			),
			...(responseMessage?.files ?? []).filter((item) => ['web_search_results'].includes(item.type))
		);
		// Remove duplicates
		files = files.filter(
			(item, index, array) =>
				array.findIndex((i) => JSON.stringify(i) === JSON.stringify(item)) === index
		);

		scrollToBottom();
		eventTarget.dispatchEvent(
			new CustomEvent('chat:start', {
				detail: {
					id: responseMessageId
				}
			})
		);
		await tick();

		const stream =
			model?.info?.params?.stream_response ??
			$settings?.params?.stream_response ??
			params?.stream_response ??
			true;

		const messages = [
			params?.system || $settings.system || (responseMessage?.userContext ?? null)
				? {
						role: 'system',
						content: `${promptTemplate(
							params?.system ?? $settings?.system ?? '',
							$user.name,
							$settings?.userLocation
								? await getAndUpdateUserLocation(localStorage.token)
								: undefined
						)}${
							(responseMessage?.userContext ?? null)
								? `\n\nUser Context:\n${responseMessage?.userContext ?? ''}`
								: ''
						}`
					}
				: undefined,
			...createMessagesList(_history, responseMessageId).map((message) => ({
				...message,
				content: removeDetails(message.content, ['reasoning', 'code_interpreter'])
			}))
		]
			.filter((message) => message?.content?.trim())
			.map((message, idx, arr) => ({
				role: message.role,
				...((message.files?.filter((file) => file.type === 'image').length > 0 ?? false) &&
				message.role === 'user'
					? {
							content: [
								{
									type: 'text',
									text: message?.merged?.content ?? message.content
								},
								...message.files
									.filter((file) => file.type === 'image')
									.map((file) => ({
										type: 'image_url',
										image_url: {
											url: file.url
										}
									}))
							]
						}
					: {
							content: message?.merged?.content ?? message.content
						})
			}));

		const res = await generateOpenAIChatCompletion(
			localStorage.token,
			{
				stream: stream,
				model: model.id,
				messages: messages,
				params: {
					...$settings?.params,
					...params,

					format: $settings.requestFormat ?? undefined,
					keep_alive: $settings.keepAlive ?? undefined,
					stop:
						(params?.stop ?? $settings?.params?.stop ?? undefined)
							? (params?.stop.split(',').map((token) => token.trim()) ?? $settings.params.stop).map(
									(str) => decodeURIComponent(JSON.parse('"' + str.replace(/\"/g, '\\"') + '"'))
								)
							: undefined
				},

				files: (files?.length ?? 0) > 0 ? files : undefined,
				tool_ids: selectedToolIds.length > 0 ? selectedToolIds : undefined,

				features: {
					image_generation: imageGenerationEnabled,
					code_interpreter: codeInterpreterEnabled,
					web_search: webSearchEnabled
				},
				variables: {
					...getPromptVariables(
						$user.name,
						$settings?.userLocation ? await getAndUpdateUserLocation(localStorage.token) : undefined
					)
				},

				session_id: $socket?.id,
				chat_id: $chatId,
				id: responseMessageId,

				...(!$temporaryChatEnabled &&
				(messages.length == 1 ||
					(messages.length == 2 &&
						messages.at(0)?.role === 'system' &&
						messages.at(1)?.role === 'user')) &&
				selectedModels[0] === model.id
					? {
							background_tasks: {
								title_generation: $settings?.title?.auto ?? true,
								tags_generation: $settings?.autoTags ?? true
							}
						}
					: {}),

				...(stream && (model.info?.meta?.capabilities?.usage ?? false)
					? {
							stream_options: {
								include_usage: true
							}
						}
					: {})
			},
			`${WEBUI_BASE_URL}/api`
		).catch((error) => {
			toast.error(`${error}`);

			responseMessage.error = {
				content: error
			};
			responseMessage.done = true;

			history.messages[responseMessageId] = responseMessage;
			history.currentId = responseMessageId;
			return null;
		});

		console.log(res);

		if (res) {
			taskId = res.task_id;
		}

		await tick();
		scrollToBottom();
	};

	const handleOpenAIError = async (error, responseMessage) => {
		let errorMessage = '';
		let innerError;

		if (error) {
			innerError = error;
		}

		console.error(innerError);
		if ('detail' in innerError) {
			toast.error(innerError.detail);
			errorMessage = innerError.detail;
		} else if ('error' in innerError) {
			if ('message' in innerError.error) {
				toast.error(innerError.error.message);
				errorMessage = innerError.error.message;
			} else {
				toast.error(innerError.error);
				errorMessage = innerError.error;
			}
		} else if ('message' in innerError) {
			toast.error(innerError.message);
			errorMessage = innerError.message;
		}

		responseMessage.error = {
			content: $i18n.t(`Uh-oh! There was an issue with the response.`) + '\n' + errorMessage
		};
		responseMessage.done = true;

		if (responseMessage.statusHistory) {
			responseMessage.statusHistory = responseMessage.statusHistory.filter(
				(status) => status.action !== 'knowledge_search'
			);
		}

		history.messages[responseMessage.id] = responseMessage;
	};

	const stopResponse = () => {
		if (taskId) {
			const res = stopTask(localStorage.token, taskId).catch((error) => {
				return null;
			});

			if (res) {
				taskId = null;

				const responseMessage = history.messages[history.currentId];
				responseMessage.done = true;

				history.messages[history.currentId] = responseMessage;

				if (autoScroll) {
					scrollToBottom();
				}
			}
		}
	};

	const submitMessage = async (parentId, prompt) => {
		let userPrompt = prompt;
		let userMessageId = uuidv4();

		let userMessage = {
			id: userMessageId,
			parentId: parentId,
			childrenIds: [],
			role: 'user',
			content: userPrompt,
			models: selectedModels
		};

		if (parentId !== null) {
			history.messages[parentId].childrenIds = [
				...history.messages[parentId].childrenIds,
				userMessageId
			];
		}

		history.messages[userMessageId] = userMessage;
		history.currentId = userMessageId;

		await tick();
		await sendPrompt(history, userPrompt, userMessageId);
	};

	const regenerateResponse = async (message) => {
		console.log('regenerateResponse');

		if (history.currentId) {
			let userMessage = history.messages[message.parentId];
			let userPrompt = userMessage.content;

			if ((userMessage?.models ?? [...selectedModels]).length == 1) {
				// If user message has only one model selected, sendPrompt automatically selects it for regeneration
				await sendPrompt(history, userPrompt, userMessage.id);
			} else {
				// If there are multiple models selected, use the model of the response message for regeneration
				// e.g. many model chat
				await sendPrompt(history, userPrompt, userMessage.id, {
					modelId: message.model,
					modelIdx: message.modelIdx
				});
			}
		}
	};

	const continueResponse = async () => {
		console.log('continueResponse');
		const _chatId = JSON.parse(JSON.stringify($chatId));

		if (history.currentId && history.messages[history.currentId].done == true) {
			const responseMessage = history.messages[history.currentId];
			responseMessage.done = false;
			await tick();

			const model = $models
				.filter((m) => m.id === (responseMessage?.selectedModelId ?? responseMessage.model))
				.at(0);

			if (model) {
				await sendPromptSocket(history, model, responseMessage.id, _chatId);
			}
		}
	};

	const mergeResponses = async (messageId, responses, _chatId) => {
		console.log('mergeResponses', messageId, responses);
		const message = history.messages[messageId];
		const mergedResponse = {
			status: true,
			content: ''
		};
		message.merged = mergedResponse;
		history.messages[messageId] = message;

		try {
			const [res, controller] = await generateMoACompletion(
				localStorage.token,
				message.model,
				history.messages[message.parentId].content,
				responses
			);

			if (res && res.ok && res.body) {
				const textStream = await createOpenAITextStream(res.body, $settings.splitLargeChunks);
				for await (const update of textStream) {
					const { value, done, sources, error, usage } = update;
					if (error || done) {
						break;
					}

					if (mergedResponse.content == '' && value == '\n') {
						continue;
					} else {
						mergedResponse.content += value;
						history.messages[messageId] = message;
					}

					if (autoScroll) {
						scrollToBottom();
					}
				}

				await saveChatHandler(_chatId, history);
			} else {
				console.error(res);
			}
		} catch (e) {
			console.error(e);
		}
	};

	const initChatHandler = async (history) => {
		let _chatId = $chatId;

		if (!$temporaryChatEnabled) {
			chat = await createNewChat(localStorage.token, {
				id: _chatId,
				title: $i18n.t('New Chat'),
				models: selectedModels,
				system: $settings.system ?? undefined,
				params: params,
				history: history,
				messages: createMessagesList(history, history.currentId),
				tags: [],
				timestamp: Date.now()
			});

			_chatId = chat.id;
			await chatId.set(_chatId);

			await chats.set(await getChatList(localStorage.token, $currentChatPage));
			currentChatPage.set(1);

			window.history.replaceState(history.state, '', `/c/${_chatId}`);
		} else {
			_chatId = 'local';
			await chatId.set('local');
		}
		await tick();

		return _chatId;
	};

	const saveChatHandler = async (_chatId, history) => {
		if ($chatId == _chatId) {
			if (!$temporaryChatEnabled) {
				chat = await updateChatById(localStorage.token, _chatId, {
					models: selectedModels,
					history: history,
					messages: createMessagesList(history, history.currentId),
					params: params,
					files: chatFiles
				});
				currentChatPage.set(1);
				await chats.set(await getChatList(localStorage.token, $currentChatPage));
			}
		}
	};
</script>

<svelte:head>
	<title>
		{$chatTitle
			? `${$chatTitle.length > 30 ? `${$chatTitle.slice(0, 30)}...` : $chatTitle} | ${$WEBUI_NAME}`
			: `${$WEBUI_NAME}`}
	</title>
</svelte:head>

<audio id="audioElement" src="" style="display: none;" />

<EventConfirmDialog
	bind:show={showEventConfirmation}
	title={eventConfirmationTitle}
	message={eventConfirmationMessage}
	input={eventConfirmationInput}
	inputPlaceholder={eventConfirmationInputPlaceholder}
	inputValue={eventConfirmationInputValue}
	on:confirm={(e) => {
		if (e.detail) {
			eventCallback(e.detail);
		} else {
			eventCallback(true);
		}
	}}
	on:cancel={() => {
		eventCallback(false);
	}}
/>

<div
	class="h-screen max-h-[100dvh] transition-width duration-200 ease-in-out {$showSidebar
		? '  md:max-w-[calc(100%-260px)]'
		: ' '} w-full max-w-full flex flex-col"
	id="chat-container"
>
	{#if chatIdProp === '' || (!loading && chatIdProp)}
		{#if $settings?.backgroundImageUrl ?? null}
			<div
				class="absolute {$showSidebar
					? 'md:max-w-[calc(100%-260px)] md:translate-x-[260px]'
					: ''} top-0 left-0 w-full h-full bg-cover bg-center bg-no-repeat"
				style="background-image: url({$settings.backgroundImageUrl})  "
			/>

			<div
				class="absolute top-0 left-0 w-full h-full bg-gradient-to-t from-white to-white/85 dark:from-gray-900 dark:to-[#171717]/90 z-0"
			/>
		{/if}

		<Navbar
			bind:this={navbarElement}
			chat={{
				id: $chatId,
				chat: {
					title: $chatTitle,
					models: selectedModels,
					system: $settings.system ?? undefined,
					params: params,
					history: history,
					timestamp: Date.now()
				}
			}}
			title={$chatTitle}
			bind:selectedModels
			shareEnabled={!!history.currentId}
			{initNewChat}
		/>

		<PaneGroup direction="horizontal" class="w-full h-full">
			<Pane defaultSize={50} class="h-full flex w-full relative">
				{#if $banners.length > 0 && !history.currentId && !$chatId && selectedModels.length <= 1}
					<div class="absolute top-12 left-0 right-0 w-full z-30">
						<div class=" flex flex-col gap-1 w-full">
							{#each $banners.filter( (b) => (b.dismissible ? !JSON.parse(localStorage.getItem('dismissedBannerIds') ?? '[]').includes(b.id) : true) ) as banner}
								<Banner
									{banner}
									on:dismiss={(e) => {
										const bannerId = e.detail;

										localStorage.setItem(
											'dismissedBannerIds',
											JSON.stringify(
												[
													bannerId,
													...JSON.parse(localStorage.getItem('dismissedBannerIds') ?? '[]')
												].filter((id) => $banners.find((b) => b.id === id))
											)
										);
									}}
								/>
							{/each}
						</div>
					</div>
				{/if}

				<div class="flex flex-col flex-auto z-10 w-full">
					{#if $settings?.landingPageMode === 'chat' || createMessagesList(history, history.currentId).length > 0}
						<div
							class=" pb-2.5 flex flex-col justify-between w-full flex-auto overflow-auto h-0 max-w-full z-10 scrollbar-hidden"
							id="messages-container"
							bind:this={messagesContainerElement}
							on:scroll={(e) => {
								autoScroll =
									messagesContainerElement.scrollHeight - messagesContainerElement.scrollTop <=
									messagesContainerElement.clientHeight + 5;
							}}
						>
							<div class=" h-full w-full flex flex-col">
								<Messages
									chatId={$chatId}
									bind:history
									bind:autoScroll
									bind:prompt
									{selectedModels}
									{sendPrompt}
									{showMessage}
									{submitMessage}
									{continueResponse}
									{regenerateResponse}
									{mergeResponses}
									{chatActionHandler}
									{addMessages}
									bottomPadding={files.length > 0}
								/>
							</div>
						</div>

						<div class=" pb-[1rem]">
							<MessageInput
								{history}
								{selectedModels}
								bind:files
								bind:prompt
								bind:autoScroll
								bind:selectedToolIds
								bind:imageGenerationEnabled
								bind:codeInterpreterEnabled
								bind:webSearchEnabled
								bind:atSelectedModel
								transparentBackground={$settings?.backgroundImageUrl ?? false}
								{stopResponse}
								{createMessagePair}
								onChange={(input) => {
									if (input.prompt) {
										localStorage.setItem(`chat-input-${$chatId}`, JSON.stringify(input));
									} else {
										localStorage.removeItem(`chat-input-${$chatId}`);
									}
								}}
								on:upload={async (e) => {
									const { type, data } = e.detail;

									if (type === 'web') {
										await uploadWeb(data);
									} else if (type === 'youtube') {
										await uploadYoutubeTranscription(data);
									} else if (type === 'google-drive') {
										await uploadGoogleDriveFile(data);
									}
								}}
								on:submit={async (e) => {
									if (e.detail) {
										await tick();
										submitPrompt(
											($settings?.richTextInput ?? true)
												? e.detail.replaceAll('\n\n', '\n')
												: e.detail
										);
									}
								}}
							/>

							<div
								class="absolute bottom-1 text-xs text-gray-500 text-center line-clamp-1 right-0 left-0"
							>
								<!-- {$i18n.t('LLMs can make mistakes. Verify important information.')} -->
							</div>
						</div>
					{:else}
						<div class="overflow-auto w-full h-full flex items-center">
							<Placeholder
								{history}
								{selectedModels}
								bind:files
								bind:prompt
								bind:autoScroll
								bind:selectedToolIds
								bind:imageGenerationEnabled
								bind:codeInterpreterEnabled
								bind:webSearchEnabled
								bind:atSelectedModel
								transparentBackground={$settings?.backgroundImageUrl ?? false}
								{stopResponse}
								{createMessagePair}
								on:upload={async (e) => {
									const { type, data } = e.detail;

									if (type === 'web') {
										await uploadWeb(data);
									} else if (type === 'youtube') {
										await uploadYoutubeTranscription(data);
									}
								}}
								on:submit={async (e) => {
									if (e.detail) {
										await tick();
										submitPrompt(
											($settings?.richTextInput ?? true)
												? e.detail.replaceAll('\n\n', '\n')
												: e.detail
										);
									}
								}}
							/>
						</div>
					{/if}
				</div>
			</Pane>

			<ChatControls
				bind:this={controlPaneComponent}
				bind:history
				bind:chatFiles
				bind:params
				bind:files
				bind:pane={controlPane}
				chatId={$chatId}
				modelId={selectedModelIds?.at(0) ?? null}
				models={selectedModelIds.reduce((a, e, i, arr) => {
					const model = $models.find((m) => m.id === e);
					if (model) {
						return [...a, model];
					}
					return a;
				}, [])}
				{submitPrompt}
				{stopResponse}
				{showMessage}
				{eventTarget}
			/>
		</PaneGroup>
	{:else if loading}
		<div class=" flex items-center justify-center h-full w-full">
			<div class="m-auto">
				<Spinner />
			</div>
		</div>
	{/if}
</div><|MERGE_RESOLUTION|>--- conflicted
+++ resolved
@@ -117,13 +117,8 @@
 
 	let selectedToolIds = [];
 	let imageGenerationEnabled = false;
-<<<<<<< HEAD
 	let webSearchEnabled = $settings?.alwaysOnWebSearch ?? false;
-=======
 	let codeInterpreterEnabled = false;
-	let webSearchEnabled = false;
->>>>>>> 2b0af332
-
 	let chat = null;
 	let tags = [];
 
