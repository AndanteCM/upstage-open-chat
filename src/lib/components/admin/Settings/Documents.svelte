<script lang="ts">
	import { toast } from 'svelte-sonner';

	import { onMount, getContext, createEventDispatcher } from 'svelte';

	const dispatch = createEventDispatcher();

	import {
		getQuerySettings,
		updateQuerySettings,
		resetVectorDB,
		getEmbeddingConfig,
		updateEmbeddingConfig,
		getRerankingConfig,
		updateRerankingConfig,
		getRAGConfig,
		updateRAGConfig
	} from '$lib/apis/retrieval';

	import { reindexKnowledgeFiles } from '$lib/apis/knowledge';
	import { deleteAllFiles } from '$lib/apis/files';

	import ResetUploadDirConfirmDialog from '$lib/components/common/ConfirmDialog.svelte';
	import ResetVectorDBConfirmDialog from '$lib/components/common/ConfirmDialog.svelte';
	import ReindexKnowledgeFilesConfirmDialog from '$lib/components/common/ConfirmDialog.svelte';
	import SensitiveInput from '$lib/components/common/SensitiveInput.svelte';
	import Tooltip from '$lib/components/common/Tooltip.svelte';
	import Switch from '$lib/components/common/Switch.svelte';
	import Textarea from '$lib/components/common/Textarea.svelte';
	import Spinner from '$lib/components/common/Spinner.svelte';

	const i18n = getContext('i18n');

	let updateEmbeddingModelLoading = false;
	let updateRerankingModelLoading = false;

	let showResetConfirm = false;
	let showResetUploadDirConfirm = false;
	let showReindexConfirm = false;

	let embeddingEngine = '';
	let embeddingModel = '';
	let embeddingBatchSize = 1;
	let rerankingModel = '';

	let OpenAIUrl = '';
	let OpenAIKey = '';

	let AzureOpenAIUrl = '';
	let AzureOpenAIKey = '';
	let AzureOpenAIVersion = '';

	let OllamaUrl = '';
	let OllamaKey = '';

	let querySettings = {
		template: '',
		r: 0.0,
		k: 4,
		k_reranker: 4,
		hybrid: false
	};

	let RAGConfig = null;

	const embeddingModelUpdateHandler = async () => {
		if (embeddingEngine === '' && embeddingModel.split('/').length - 1 > 1) {
			toast.error(
				$i18n.t(
					'Model filesystem path detected. Model shortname is required for update, cannot continue.'
				)
			);
			return;
		}
		if (embeddingEngine === 'ollama' && embeddingModel === '') {
			toast.error(
				$i18n.t(
					'Model filesystem path detected. Model shortname is required for update, cannot continue.'
				)
			);
			return;
		}

		if (embeddingEngine === 'openai' && embeddingModel === '') {
			toast.error(
				$i18n.t(
					'Model filesystem path detected. Model shortname is required for update, cannot continue.'
				)
			);
			return;
		}

		if (embeddingEngine === 'openai' && (OpenAIKey === '' || OpenAIUrl === '')) {
			toast.error($i18n.t('OpenAI URL/Key required.'));
			return;
		}
		if (
			embeddingEngine === 'azure_openai' &&
			(AzureOpenAIKey === '' || AzureOpenAIUrl === '' || AzureOpenAIVersion === '')
		) {
			toast.error($i18n.t('OpenAI URL/Key required.'));
			return;
		}

		console.debug('Update embedding model attempt:', embeddingModel);

		updateEmbeddingModelLoading = true;
		const res = await updateEmbeddingConfig(localStorage.token, {
			embedding_engine: embeddingEngine,
			embedding_model: embeddingModel,
			embedding_batch_size: embeddingBatchSize,
			ollama_config: {
				key: OllamaKey,
				url: OllamaUrl
			},
			openai_config: {
				key: OpenAIKey,
				url: OpenAIUrl
			},
			azure_openai_config: {
				key: AzureOpenAIKey,
				url: AzureOpenAIUrl,
				version: AzureOpenAIVersion
			}
		}).catch(async (error) => {
			toast.error(`${error}`);
			await setEmbeddingConfig();
			return null;
		});
		updateEmbeddingModelLoading = false;

		if (res) {
			console.debug('embeddingModelUpdateHandler:', res);
			if (res.status === true) {
				toast.success($i18n.t('Embedding model set to "{{embedding_model}}"', res), {
					duration: 1000 * 10
				});
			}
		}
	};

	const submitHandler = async () => {
		if (
			RAGConfig.CONTENT_EXTRACTION_ENGINE === 'external' &&
			RAGConfig.EXTERNAL_DOCUMENT_LOADER_URL === ''
		) {
			toast.error($i18n.t('External Document Loader URL required.'));
			return;
		}
		if (RAGConfig.CONTENT_EXTRACTION_ENGINE === 'tika' && RAGConfig.TIKA_SERVER_URL === '') {
			toast.error($i18n.t('Tika Server URL required.'));
			return;
		}
		if (RAGConfig.CONTENT_EXTRACTION_ENGINE === 'docling' && RAGConfig.DOCLING_SERVER_URL === '') {
			toast.error($i18n.t('Docling Server URL required.'));
			return;
		}
		if (
			RAGConfig.CONTENT_EXTRACTION_ENGINE === 'docling' &&
			((RAGConfig.DOCLING_OCR_ENGINE === '' && RAGConfig.DOCLING_OCR_LANG !== '') ||
				(RAGConfig.DOCLING_OCR_ENGINE !== '' && RAGConfig.DOCLING_OCR_LANG === ''))
		) {
			toast.error(
				$i18n.t('Both Docling OCR Engine and Language(s) must be provided or both left empty.')
			);
			return;
		}

		if (
			RAGConfig.CONTENT_EXTRACTION_ENGINE === 'datalab_marker' &&
			!RAGConfig.DATALAB_MARKER_API_KEY
		) {
			toast.error($i18n.t('Datalab Marker API Key required.'));
			return;
		}

		if (
			RAGConfig.CONTENT_EXTRACTION_ENGINE === 'document_intelligence' &&
			(RAGConfig.DOCUMENT_INTELLIGENCE_ENDPOINT === '' ||
				RAGConfig.DOCUMENT_INTELLIGENCE_KEY === '')
		) {
			toast.error($i18n.t('Document Intelligence endpoint and key required.'));
			return;
		}
		if (
			RAGConfig.CONTENT_EXTRACTION_ENGINE === 'mistral_ocr' &&
			RAGConfig.MISTRAL_OCR_API_KEY === ''
		) {
			toast.error($i18n.t('Mistral OCR API Key required.'));
			return;
		}

		if (!RAGConfig.BYPASS_EMBEDDING_AND_RETRIEVAL) {
			await embeddingModelUpdateHandler();
		}

		RAGConfig.ALLOWED_FILE_EXTENSIONS = (RAGConfig?.ALLOWED_FILE_EXTENSIONS ?? '')
			.split(',')
			.map((ext) => ext.trim())
			.filter((ext) => ext !== '');

		RAGConfig.DATALAB_MARKER_LANGS = RAGConfig.DATALAB_MARKER_LANGS.split(',')
			.map((code) => code.trim())
			.filter((code) => code !== '')
			.join(', ');

		const res = await updateRAGConfig(localStorage.token, RAGConfig);
		dispatch('save');
	};

	const setEmbeddingConfig = async () => {
		const embeddingConfig = await getEmbeddingConfig(localStorage.token);

		if (embeddingConfig) {
			embeddingEngine = embeddingConfig.embedding_engine;
			embeddingModel = embeddingConfig.embedding_model;
			embeddingBatchSize = embeddingConfig.embedding_batch_size ?? 1;

			OpenAIKey = embeddingConfig.openai_config.key;
			OpenAIUrl = embeddingConfig.openai_config.url;

			OllamaKey = embeddingConfig.ollama_config.key;
			OllamaUrl = embeddingConfig.ollama_config.url;

			AzureOpenAIKey = embeddingConfig.azure_openai_config.key;
			AzureOpenAIUrl = embeddingConfig.azure_openai_config.url;
			AzureOpenAIVersion = embeddingConfig.azure_openai_config.version;
		}
	};
	onMount(async () => {
		await setEmbeddingConfig();

		const config = await getRAGConfig(localStorage.token);
		config.ALLOWED_FILE_EXTENSIONS = (config?.ALLOWED_FILE_EXTENSIONS ?? []).join(', ');
		RAGConfig = config;
	});
</script>

<ResetUploadDirConfirmDialog
	bind:show={showResetUploadDirConfirm}
	on:confirm={async () => {
		const res = await deleteAllFiles(localStorage.token).catch((error) => {
			toast.error(`${error}`);
			return null;
		});

		if (res) {
			toast.success($i18n.t('Success'));
		}
	}}
/>

<ResetVectorDBConfirmDialog
	bind:show={showResetConfirm}
	on:confirm={() => {
		const res = resetVectorDB(localStorage.token).catch((error) => {
			toast.error(`${error}`);
			return null;
		});

		if (res) {
			toast.success($i18n.t('Success'));
		}
	}}
/>

<ReindexKnowledgeFilesConfirmDialog
	bind:show={showReindexConfirm}
	on:confirm={async () => {
		const res = await reindexKnowledgeFiles(localStorage.token).catch((error) => {
			toast.error(`${error}`);
			return null;
		});

		if (res) {
			toast.success($i18n.t('Success'));
		}
	}}
/>

<form
	class="flex flex-col h-full justify-between space-y-3 text-sm"
	on:submit|preventDefault={() => {
		submitHandler();
	}}
>
	{#if RAGConfig}
		<div class=" space-y-2.5 overflow-y-scroll scrollbar-hidden h-full pr-1.5">
			<div class="">
				<div class="mb-3">
					<div class=" mb-2.5 text-base font-medium">{$i18n.t('General')}</div>

					<hr class=" border-gray-100 dark:border-gray-850 my-2" />

					<div class="mb-2.5 flex flex-col w-full justify-between">
						<div class="flex w-full justify-between mb-1">
							<div class="self-center text-xs font-medium">
								{$i18n.t('Content Extraction Engine')}
							</div>
							<div class="">
								<select
									class="dark:bg-gray-900 w-fit pr-8 rounded-sm px-2 text-xs bg-transparent outline-hidden text-right"
									bind:value={RAGConfig.CONTENT_EXTRACTION_ENGINE}
								>
									<option value="">{$i18n.t('Default')}</option>
									<option value="external">{$i18n.t('External')}</option>
									<option value="tika">{$i18n.t('Tika')}</option>
									<option value="docling">{$i18n.t('Docling')}</option>
									<option value="datalab_marker">{$i18n.t('Datalab Marker API')}</option>
									<option value="document_intelligence">{$i18n.t('Document Intelligence')}</option>
									<option value="mistral_ocr">{$i18n.t('Mistral OCR')}</option>
								</select>
							</div>
						</div>

						{#if RAGConfig.CONTENT_EXTRACTION_ENGINE === ''}
							<div class="flex w-full mt-1">
								<div class="flex-1 flex justify-between">
									<div class=" self-center text-xs font-medium">
										{$i18n.t('PDF Extract Images (OCR)')}
									</div>
									<div class="flex items-center relative">
										<Switch bind:state={RAGConfig.PDF_EXTRACT_IMAGES} />
									</div>
								</div>
							</div>
						{:else if RAGConfig.CONTENT_EXTRACTION_ENGINE === 'datalab_marker'}
							<div class="my-0.5 flex gap-2 pr-2">
								<SensitiveInput
									placeholder={$i18n.t('Enter Datalab Marker API Key')}
									required={false}
									bind:value={RAGConfig.DATALAB_MARKER_API_KEY}
								/>
							</div>

							<div class="flex justify-between w-full mt-2">
								<div class="text-xs font-medium">
									{$i18n.t('Languages')}
								</div>

								<input
									class="text-sm bg-transparent outline-hidden"
									type="text"
									bind:value={RAGConfig.DATALAB_MARKER_LANGS}
									placeholder={$i18n.t('e.g.) en,fr,de')}
								/>
							</div>

							<div class="flex justify-between w-full mt-2">
								<div class="self-center text-xs font-medium">
									<Tooltip
										content={$i18n.t(
											'Significantly improves accuracy by using an LLM to enhance tables, forms, inline math, and layout detection. Will increase latency. Defaults to True.'
										)}
										placement="top-start"
									>
										{$i18n.t('Use LLM')}
									</Tooltip>
								</div>
								<div class="flex items-center">
									<Switch bind:state={RAGConfig.DATALAB_MARKER_USE_LLM} />
								</div>
							</div>
							<div class="flex justify-between w-full mt-2">
								<div class="self-center text-xs font-medium">
									<Tooltip
										content={$i18n.t('Skip the cache and re-run the inference. Defaults to False.')}
										placement="top-start"
									>
										{$i18n.t('Skip Cache')}
									</Tooltip>
								</div>
								<div class="flex items-center">
									<Switch bind:state={RAGConfig.DATALAB_MARKER_SKIP_CACHE} />
								</div>
							</div>
							<div class="flex justify-between w-full mt-2">
								<div class="self-center text-xs font-medium">
									<Tooltip
										content={$i18n.t(
											'Force OCR on all pages of the PDF. This can lead to worse results if you have good text in your PDFs. Defaults to False.'
										)}
										placement="top-start"
									>
										{$i18n.t('Force OCR')}
									</Tooltip>
								</div>
								<div class="flex items-center">
									<Switch bind:state={RAGConfig.DATALAB_MARKER_FORCE_OCR} />
								</div>
							</div>
<<<<<<< HEAD
							<div class="flex items-center relative">
								<select
									class="dark:bg-gray-900 w-fit pr-8 rounded-sm px-2 p-1 text-xs bg-transparent outline-hidden text-right"
									bind:value={embeddingEngine}
									placeholder="Select an embedding model engine"
									on:change={(e) => {
										if (e.target.value === 'ollama') {
											embeddingModel = '';
										} else if (e.target.value === 'openai') {
											embeddingModel = 'text-embedding-3-small';
										} else if (e.target.value === 'upstage') {
											embeddingModel = 'embedding-passage';
										} else if (e.target.value === '') {
											embeddingModel = 'sentence-transformers/all-MiniLM-L6-v2';
										}
									}}
								>
									<option value="">{$i18n.t('Default (SentenceTransformers)')}</option>
									<option value="ollama">{$i18n.t('Ollama')}</option>
									<option value="openai">{$i18n.t('OpenAI')}</option>
									<option value="upstage">{$i18n.t('Upstage')}</option>
								</select>
=======
							<div class="flex justify-between w-full mt-2">
								<div class="self-center text-xs font-medium">
									<Tooltip
										content={$i18n.t(
											'Whether to paginate the output. Each page will be separated by a horizontal rule and page number. Defaults to False.'
										)}
										placement="top-start"
									>
										{$i18n.t('Paginate')}
									</Tooltip>
								</div>
								<div class="flex items-center">
									<Switch bind:state={RAGConfig.DATALAB_MARKER_PAGINATE} />
								</div>
>>>>>>> 53764fe6
							</div>
							<div class="flex justify-between w-full mt-2">
								<div class="self-center text-xs font-medium">
									<Tooltip
										content={$i18n.t(
											'Strip existing OCR text from the PDF and re-run OCR. Ignored if Force OCR is enabled. Defaults to False.'
										)}
										placement="top-start"
									>
										{$i18n.t('Strip Existing OCR')}
									</Tooltip>
								</div>
								<div class="flex items-center">
									<Switch bind:state={RAGConfig.DATALAB_MARKER_STRIP_EXISTING_OCR} />
								</div>
							</div>
							<div class="flex justify-between w-full mt-2">
								<div class="self-center text-xs font-medium">
									<Tooltip
										content={$i18n.t(
											'Disable image extraction from the PDF. If Use LLM is enabled, images will be automatically captioned. Defaults to False.'
										)}
										placement="top-start"
									>
										{$i18n.t('Disable Image Extraction')}
									</Tooltip>
								</div>
								<div class="flex items-center">
									<Switch bind:state={RAGConfig.DATALAB_MARKER_DISABLE_IMAGE_EXTRACTION} />
								</div>
							</div>
							<div class="flex justify-between w-full mt-2">
								<div class="self-center text-xs font-medium">
									<Tooltip
										content={$i18n.t(
											"The output format for the text. Can be 'json', 'markdown', or 'html'. Defaults to 'markdown'."
										)}
										placement="top-start"
									>
										{$i18n.t('Output Format')}
									</Tooltip>
								</div>
								<div class="">
									<select
										class="dark:bg-gray-900 w-fit pr-8 rounded-sm px-2 text-xs bg-transparent outline-hidden text-right"
										bind:value={RAGConfig.DATALAB_MARKER_OUTPUT_FORMAT}
									>
										<option value="markdown">{$i18n.t('Markdown')}</option>
										<option value="json">{$i18n.t('JSON')}</option>
										<option value="html">{$i18n.t('HTML')}</option>
									</select>
								</div>
							</div>
						{:else if RAGConfig.CONTENT_EXTRACTION_ENGINE === 'external'}
							<div class="my-0.5 flex gap-2 pr-2">
								<input
									class="flex-1 w-full text-sm bg-transparent outline-hidden"
									placeholder={$i18n.t('Enter External Document Loader URL')}
									bind:value={RAGConfig.EXTERNAL_DOCUMENT_LOADER_URL}
								/>
								<SensitiveInput
									placeholder={$i18n.t('Enter External Document Loader API Key')}
									required={false}
									bind:value={RAGConfig.EXTERNAL_DOCUMENT_LOADER_API_KEY}
								/>
							</div>
						{:else if RAGConfig.CONTENT_EXTRACTION_ENGINE === 'tika'}
							<div class="flex w-full mt-1">
								<div class="flex-1 mr-2">
									<input
										class="flex-1 w-full text-sm bg-transparent outline-hidden"
										placeholder={$i18n.t('Enter Tika Server URL')}
										bind:value={RAGConfig.TIKA_SERVER_URL}
									/>
								</div>
							</div>
						{:else if RAGConfig.CONTENT_EXTRACTION_ENGINE === 'docling'}
							<div class="flex w-full mt-1">
								<input
									class="flex-1 w-full text-sm bg-transparent outline-hidden"
									placeholder={$i18n.t('Enter Docling Server URL')}
									bind:value={RAGConfig.DOCLING_SERVER_URL}
								/>
							</div>
							<div class="flex w-full mt-2">
								<input
									class="flex-1 w-full text-sm bg-transparent outline-hidden"
									placeholder={$i18n.t('Enter Docling OCR Engine')}
									bind:value={RAGConfig.DOCLING_OCR_ENGINE}
								/>
								<input
									class="flex-1 w-full text-sm bg-transparent outline-hidden"
									placeholder={$i18n.t('Enter Docling OCR Language(s)')}
									bind:value={RAGConfig.DOCLING_OCR_LANG}
								/>
							</div>

							<div class="flex w-full mt-2">
								<div class="flex-1 flex justify-between">
									<div class=" self-center text-xs font-medium">
										{$i18n.t('Describe Pictures in Documents')}
									</div>
									<div class="flex items-center relative">
										<Switch bind:state={RAGConfig.DOCLING_DO_PICTURE_DESCRIPTION} />
									</div>
								</div>
<<<<<<< HEAD
							{/if}
						</div>

						<div class="mt-1 mb-1 text-xs text-gray-400 dark:text-gray-500">
							{$i18n.t(
								'Warning: If you update or change your embedding model, you will need to re-import all documents.'
							)}
						</div>
					</div>

					{#if embeddingEngine === 'ollama' || embeddingEngine === 'openai' || embeddingEngine === 'upstage'}
						<div class="  mb-2.5 flex w-full justify-between">
							<div class=" self-center text-xs font-medium">{$i18n.t('Embedding Batch Size')}</div>

							<div class="">
=======
							</div>
						{:else if RAGConfig.CONTENT_EXTRACTION_ENGINE === 'document_intelligence'}
							<div class="my-0.5 flex gap-2 pr-2">
>>>>>>> 53764fe6
								<input
									class="flex-1 w-full text-sm bg-transparent outline-hidden"
									placeholder={$i18n.t('Enter Document Intelligence Endpoint')}
									bind:value={RAGConfig.DOCUMENT_INTELLIGENCE_ENDPOINT}
								/>
								<SensitiveInput
									placeholder={$i18n.t('Enter Document Intelligence Key')}
									bind:value={RAGConfig.DOCUMENT_INTELLIGENCE_KEY}
								/>
							</div>
						{:else if RAGConfig.CONTENT_EXTRACTION_ENGINE === 'mistral_ocr'}
							<div class="my-0.5 flex gap-2 pr-2">
								<SensitiveInput
									placeholder={$i18n.t('Enter Mistral API Key')}
									bind:value={RAGConfig.MISTRAL_OCR_API_KEY}
								/>
							</div>
						{/if}
					</div>

					<div class="  mb-2.5 flex w-full justify-between">
						<div class=" self-center text-xs font-medium">
							<Tooltip content={$i18n.t('Full Context Mode')} placement="top-start">
								{$i18n.t('Bypass Embedding and Retrieval')}
							</Tooltip>
						</div>
						<div class="flex items-center relative">
							<Tooltip
								content={RAGConfig.BYPASS_EMBEDDING_AND_RETRIEVAL
									? $i18n.t(
											'Inject the entire content as context for comprehensive processing, this is recommended for complex queries.'
										)
									: $i18n.t(
											'Default to segmented retrieval for focused and relevant content extraction, this is recommended for most cases.'
										)}
							>
								<Switch bind:state={RAGConfig.BYPASS_EMBEDDING_AND_RETRIEVAL} />
							</Tooltip>
						</div>
					</div>

					{#if !RAGConfig.BYPASS_EMBEDDING_AND_RETRIEVAL}
						<div class="  mb-2.5 flex w-full justify-between">
							<div class=" self-center text-xs font-medium">{$i18n.t('Text Splitter')}</div>
							<div class="flex items-center relative">
								<select
									class="dark:bg-gray-900 w-fit pr-8 rounded-sm px-2 text-xs bg-transparent outline-hidden text-right"
									bind:value={RAGConfig.TEXT_SPLITTER}
								>
									<option value="">{$i18n.t('Default')} ({$i18n.t('Character')})</option>
									<option value="token">{$i18n.t('Token')} ({$i18n.t('Tiktoken')})</option>
								</select>
							</div>
						</div>

						<div class="  mb-2.5 flex w-full justify-between">
							<div class=" flex gap-1.5 w-full">
								<div class="  w-full justify-between">
									<div class="self-center text-xs font-medium min-w-fit mb-1">
										{$i18n.t('Chunk Size')}
									</div>
									<div class="self-center">
										<input
											class=" w-full rounded-lg py-1.5 px-4 text-sm bg-gray-50 dark:text-gray-300 dark:bg-gray-850 outline-hidden"
											type="number"
											placeholder={$i18n.t('Enter Chunk Size')}
											bind:value={RAGConfig.CHUNK_SIZE}
											autocomplete="off"
											min="0"
										/>
									</div>
								</div>

								<div class="w-full">
									<div class=" self-center text-xs font-medium min-w-fit mb-1">
										{$i18n.t('Chunk Overlap')}
									</div>

									<div class="self-center">
										<input
											class="w-full rounded-lg py-1.5 px-4 text-sm bg-gray-50 dark:text-gray-300 dark:bg-gray-850 outline-hidden"
											type="number"
											placeholder={$i18n.t('Enter Chunk Overlap')}
											bind:value={RAGConfig.CHUNK_OVERLAP}
											autocomplete="off"
											min="0"
										/>
									</div>
								</div>
							</div>
						</div>
					{/if}
				</div>

				{#if !RAGConfig.BYPASS_EMBEDDING_AND_RETRIEVAL}
					<div class="mb-3">
						<div class=" mb-2.5 text-base font-medium">{$i18n.t('Embedding')}</div>

						<hr class=" border-gray-100 dark:border-gray-850 my-2" />

						<div class="  mb-2.5 flex flex-col w-full justify-between">
							<div class="flex w-full justify-between">
								<div class=" self-center text-xs font-medium">
									{$i18n.t('Embedding Model Engine')}
								</div>
								<div class="flex items-center relative">
									<select
										class="dark:bg-gray-900 w-fit pr-8 rounded-sm px-2 p-1 text-xs bg-transparent outline-hidden text-right"
										bind:value={embeddingEngine}
										placeholder="Select an embedding model engine"
										on:change={(e) => {
											if (e.target.value === 'ollama') {
												embeddingModel = '';
											} else if (e.target.value === 'openai') {
												embeddingModel = 'text-embedding-3-small';
											} else if (e.target.value === 'azure_openai') {
												embeddingModel = 'text-embedding-3-small';
											} else if (e.target.value === '') {
												embeddingModel = 'sentence-transformers/all-MiniLM-L6-v2';
											}
										}}
									>
										<option value="">{$i18n.t('Default (SentenceTransformers)')}</option>
										<option value="ollama">{$i18n.t('Ollama')}</option>
										<option value="openai">{$i18n.t('OpenAI')}</option>
										<option value="azure_openai">Azure OpenAI</option>
									</select>
								</div>
							</div>

							{#if embeddingEngine === 'openai'}
								<div class="my-0.5 flex gap-2 pr-2">
									<input
										class="flex-1 w-full text-sm bg-transparent outline-hidden"
										placeholder={$i18n.t('API Base URL')}
										bind:value={OpenAIUrl}
										required
									/>

									<SensitiveInput placeholder={$i18n.t('API Key')} bind:value={OpenAIKey} />
								</div>
							{:else if embeddingEngine === 'ollama'}
								<div class="my-0.5 flex gap-2 pr-2">
									<input
										class="flex-1 w-full text-sm bg-transparent outline-hidden"
										placeholder={$i18n.t('API Base URL')}
										bind:value={OllamaUrl}
										required
									/>

									<SensitiveInput
										placeholder={$i18n.t('API Key')}
										bind:value={OllamaKey}
										required={false}
									/>
								</div>
							{:else if embeddingEngine === 'azure_openai'}
								<div class="my-0.5 flex flex-col gap-2 pr-2 w-full">
									<div class="flex gap-2">
										<input
											class="flex-1 w-full text-sm bg-transparent outline-hidden"
											placeholder={$i18n.t('API Base URL')}
											bind:value={AzureOpenAIUrl}
											required
										/>
										<SensitiveInput placeholder={$i18n.t('API Key')} bind:value={AzureOpenAIKey} />
									</div>
									<div class="flex gap-2">
										<input
											class="flex-1 w-full text-sm bg-transparent outline-hidden"
											placeholder="Version"
											bind:value={AzureOpenAIVersion}
											required
										/>
									</div>
								</div>
							{/if}
						</div>

						<div class="  mb-2.5 flex flex-col w-full">
							<div class=" mb-1 text-xs font-medium">{$i18n.t('Embedding Model')}</div>

							<div class="">
								{#if embeddingEngine === 'ollama'}
									<div class="flex w-full">
										<div class="flex-1 mr-2">
											<input
												class="flex-1 w-full text-sm bg-transparent outline-hidden"
												bind:value={embeddingModel}
												placeholder={$i18n.t('Set embedding model')}
												required
											/>
										</div>
									</div>
								{:else}
									<div class="flex w-full">
										<div class="flex-1 mr-2">
											<input
												class="flex-1 w-full text-sm bg-transparent outline-hidden"
												placeholder={$i18n.t('Set embedding model (e.g. {{model}})', {
													model: embeddingModel.slice(-40)
												})}
												bind:value={embeddingModel}
											/>
										</div>

										{#if embeddingEngine === ''}
											<button
												class="px-2.5 bg-transparent text-gray-800 dark:bg-transparent dark:text-gray-100 rounded-lg transition"
												on:click={() => {
													embeddingModelUpdateHandler();
												}}
												disabled={updateEmbeddingModelLoading}
											>
												{#if updateEmbeddingModelLoading}
													<div class="self-center">
														<svg
															class=" w-4 h-4"
															viewBox="0 0 24 24"
															fill="currentColor"
															xmlns="http://www.w3.org/2000/svg"
														>
															<style>
																.spinner_ajPY {
																	transform-origin: center;
																	animation: spinner_AtaB 0.75s infinite linear;
																}

																@keyframes spinner_AtaB {
																	100% {
																		transform: rotate(360deg);
																	}
																}
															</style>
															<path
																d="M12,1A11,11,0,1,0,23,12,11,11,0,0,0,12,1Zm0,19a8,8,0,1,1,8-8A8,8,0,0,1,12,20Z"
																opacity=".25"
															/>
															<path
																d="M10.14,1.16a11,11,0,0,0-9,8.92A1.59,1.59,0,0,0,2.46,12,1.52,1.52,0,0,0,4.11,10.7a8,8,0,0,1,6.66-6.61A1.42,1.42,0,0,0,12,2.69h0A1.57,1.57,0,0,0,10.14,1.16Z"
																class="spinner_ajPY"
															/>
														</svg>
													</div>
												{:else}
													<svg
														xmlns="http://www.w3.org/2000/svg"
														viewBox="0 0 16 16"
														fill="currentColor"
														class="w-4 h-4"
													>
														<path
															d="M8.75 2.75a.75.75 0 0 0-1.5 0v5.69L5.03 6.22a.75.75 0 0 0-1.06 1.06l3.5 3.5a.75.75 0 0 0 1.06 0l3.5-3.5a.75.75 0 0 0-1.06-1.06L8.75 8.44V2.75Z"
														/>
														<path
															d="M3.5 9.75a.75.75 0 0 0-1.5 0v1.5A2.75 2.75 0 0 0 4.75 14h6.5A2.75 2.75 0 0 0 14 11.25v-1.5a.75.75 0 0 0-1.5 0v1.5c0 .69-.56 1.25-1.25 1.25h-6.5c-.69 0-1.25-.56-1.25-1.25v-1.5Z"
														/>
													</svg>
												{/if}
											</button>
										{/if}
									</div>
								{/if}
							</div>

							<div class="mt-1 mb-1 text-xs text-gray-400 dark:text-gray-500">
								{$i18n.t(
									'Warning: If you update or change your embedding model, you will need to re-import all documents.'
								)}
							</div>
						</div>

						{#if embeddingEngine === 'ollama' || embeddingEngine === 'openai' || embeddingEngine === 'azure_openai'}
							<div class="  mb-2.5 flex w-full justify-between">
								<div class=" self-center text-xs font-medium">
									{$i18n.t('Embedding Batch Size')}
								</div>

								<div class="">
									<input
										bind:value={embeddingBatchSize}
										type="number"
										class=" bg-transparent text-center w-14 outline-none"
										min="-2"
										max="16000"
										step="1"
									/>
								</div>
							</div>
						{/if}
					</div>

					<div class="mb-3">
						<div class=" mb-2.5 text-base font-medium">{$i18n.t('Retrieval')}</div>

						<hr class=" border-gray-100 dark:border-gray-850 my-2" />

						<div class="  mb-2.5 flex w-full justify-between">
							<div class=" self-center text-xs font-medium">{$i18n.t('Full Context Mode')}</div>
							<div class="flex items-center relative">
								<Tooltip
									content={RAGConfig.RAG_FULL_CONTEXT
										? $i18n.t(
												'Inject the entire content as context for comprehensive processing, this is recommended for complex queries.'
											)
										: $i18n.t(
												'Default to segmented retrieval for focused and relevant content extraction, this is recommended for most cases.'
											)}
								>
									<Switch bind:state={RAGConfig.RAG_FULL_CONTEXT} />
								</Tooltip>
							</div>
						</div>

						{#if !RAGConfig.RAG_FULL_CONTEXT}
							<div class="  mb-2.5 flex w-full justify-between">
								<div class=" self-center text-xs font-medium">{$i18n.t('Hybrid Search')}</div>
								<div class="flex items-center relative">
									<Switch
										bind:state={RAGConfig.ENABLE_RAG_HYBRID_SEARCH}
										on:change={() => {
											submitHandler();
										}}
									/>
								</div>
							</div>

							{#if RAGConfig.ENABLE_RAG_HYBRID_SEARCH === true}
								<div class="  mb-2.5 flex flex-col w-full justify-between">
									<div class="flex w-full justify-between">
										<div class=" self-center text-xs font-medium">
											{$i18n.t('Reranking Engine')}
										</div>
										<div class="flex items-center relative">
											<select
												class="dark:bg-gray-900 w-fit pr-8 rounded-sm px-2 p-1 text-xs bg-transparent outline-hidden text-right"
												bind:value={RAGConfig.RAG_RERANKING_ENGINE}
												placeholder="Select a reranking model engine"
												on:change={(e) => {
													if (e.target.value === 'external') {
														RAGConfig.RAG_RERANKING_MODEL = '';
													} else if (e.target.value === '') {
														RAGConfig.RAG_RERANKING_MODEL = 'BAAI/bge-reranker-v2-m3';
													}
												}}
											>
												<option value="">{$i18n.t('Default (SentenceTransformers)')}</option>
												<option value="external">{$i18n.t('External')}</option>
											</select>
										</div>
									</div>

									{#if RAGConfig.RAG_RERANKING_ENGINE === 'external'}
										<div class="my-0.5 flex gap-2 pr-2">
											<input
												class="flex-1 w-full text-sm bg-transparent outline-hidden"
												placeholder={$i18n.t('API Base URL')}
												bind:value={RAGConfig.RAG_EXTERNAL_RERANKER_URL}
												required
											/>

											<SensitiveInput
												placeholder={$i18n.t('API Key')}
												bind:value={RAGConfig.RAG_EXTERNAL_RERANKER_API_KEY}
												required={false}
											/>
										</div>
									{/if}
								</div>

								<div class="  mb-2.5 flex flex-col w-full">
									<div class=" mb-1 text-xs font-medium">{$i18n.t('Reranking Model')}</div>

									<div class="">
										<div class="flex w-full">
											<div class="flex-1 mr-2">
												<input
													class="flex-1 w-full text-sm bg-transparent outline-hidden"
													placeholder={$i18n.t('Set reranking model (e.g. {{model}})', {
														model: 'BAAI/bge-reranker-v2-m3'
													})}
													bind:value={RAGConfig.RAG_RERANKING_MODEL}
												/>
											</div>
										</div>
									</div>
								</div>
							{/if}

							<div class="  mb-2.5 flex w-full justify-between">
								<div class=" self-center text-xs font-medium">{$i18n.t('Top K')}</div>
								<div class="flex items-center relative">
									<input
										class="flex-1 w-full text-sm bg-transparent outline-hidden"
										type="number"
										placeholder={$i18n.t('Enter Top K')}
										bind:value={RAGConfig.TOP_K}
										autocomplete="off"
										min="0"
									/>
								</div>
							</div>

							{#if RAGConfig.ENABLE_RAG_HYBRID_SEARCH === true}
								<div class="mb-2.5 flex w-full justify-between">
									<div class="self-center text-xs font-medium">{$i18n.t('Top K Reranker')}</div>
									<div class="flex items-center relative">
										<input
											class="flex-1 w-full text-sm bg-transparent outline-hidden"
											type="number"
											placeholder={$i18n.t('Enter Top K Reranker')}
											bind:value={RAGConfig.TOP_K_RERANKER}
											autocomplete="off"
											min="0"
										/>
									</div>
								</div>
							{/if}

							{#if RAGConfig.ENABLE_RAG_HYBRID_SEARCH === true}
								<div class="  mb-2.5 flex flex-col w-full justify-between">
									<div class=" flex w-full justify-between">
										<div class=" self-center text-xs font-medium">
											{$i18n.t('Relevance Threshold')}
										</div>
										<div class="flex items-center relative">
											<input
												class="flex-1 w-full text-sm bg-transparent outline-hidden"
												type="number"
												step="0.01"
												placeholder={$i18n.t('Enter Score')}
												bind:value={RAGConfig.RELEVANCE_THRESHOLD}
												autocomplete="off"
												min="0.0"
												title={$i18n.t(
													'The score should be a value between 0.0 (0%) and 1.0 (100%).'
												)}
											/>
										</div>
									</div>
									<div class="mt-1 text-xs text-gray-400 dark:text-gray-500">
										{$i18n.t(
											'Note: If you set a minimum score, the search will only return documents with a score greater than or equal to the minimum score.'
										)}
									</div>
								</div>
							{/if}

							{#if RAGConfig.ENABLE_RAG_HYBRID_SEARCH === true}
								<div class="mb-2.5 flex w-full justify-between">
									<div class="self-center text-xs font-medium">
										{$i18n.t('Weight of BM25 Retrieval')}
									</div>
									<div class="flex items-center relative">
										<input
											class="flex-1 w-full text-sm bg-transparent outline-hidden"
											type="number"
											step="0.01"
											placeholder={$i18n.t('Enter BM25 Weight')}
											bind:value={RAGConfig.HYBRID_BM25_WEIGHT}
											autocomplete="off"
											min="0.0"
											max="1.0"
										/>
									</div>
								</div>
							{/if}
						{/if}

						<div class="  mb-2.5 flex flex-col w-full justify-between">
							<div class=" mb-1 text-xs font-medium">{$i18n.t('RAG Template')}</div>
							<div class="flex w-full items-center relative">
								<Tooltip
									content={$i18n.t(
										'Leave empty to use the default prompt, or enter a custom prompt'
									)}
									placement="top-start"
									className="w-full"
								>
									<Textarea
										bind:value={RAGConfig.RAG_TEMPLATE}
										placeholder={$i18n.t(
											'Leave empty to use the default prompt, or enter a custom prompt'
										)}
									/>
								</Tooltip>
							</div>
						</div>
					</div>
				{/if}

				<div class="mb-3">
					<div class=" mb-2.5 text-base font-medium">{$i18n.t('Files')}</div>

					<hr class=" border-gray-100 dark:border-gray-850 my-2" />

					<div class="  mb-2.5 flex w-full justify-between">
						<div class=" self-center text-xs font-medium">{$i18n.t('Allowed File Extensions')}</div>
						<div class="flex items-center relative">
							<Tooltip
								content={$i18n.t(
									'Allowed file extensions for upload. Separate multiple extensions with commas. Leave empty for all file types.'
								)}
								placement="top-start"
							>
								<input
									class="flex-1 w-full text-sm bg-transparent outline-hidden"
									type="text"
									placeholder={$i18n.t('e.g. pdf, docx, txt')}
									bind:value={RAGConfig.ALLOWED_FILE_EXTENSIONS}
									autocomplete="off"
								/>
							</Tooltip>
						</div>
					</div>

					<div class="  mb-2.5 flex w-full justify-between">
						<div class=" self-center text-xs font-medium">{$i18n.t('Max Upload Size')}</div>
						<div class="flex items-center relative">
							<Tooltip
								content={$i18n.t(
									'The maximum file size in MB. If the file size exceeds this limit, the file will not be uploaded.'
								)}
								placement="top-start"
							>
								<input
									class="flex-1 w-full text-sm bg-transparent outline-hidden"
									type="number"
									placeholder={$i18n.t('Leave empty for unlimited')}
									bind:value={RAGConfig.FILE_MAX_SIZE}
									autocomplete="off"
									min="0"
								/>
							</Tooltip>
						</div>
					</div>

					<div class="  mb-2.5 flex w-full justify-between">
						<div class=" self-center text-xs font-medium">{$i18n.t('Max Upload Count')}</div>
						<div class="flex items-center relative">
							<Tooltip
								content={$i18n.t(
									'The maximum number of files that can be used at once in chat. If the number of files exceeds this limit, the files will not be uploaded.'
								)}
								placement="top-start"
							>
								<input
									class="flex-1 w-full text-sm bg-transparent outline-hidden"
									type="number"
									placeholder={$i18n.t('Leave empty for unlimited')}
									bind:value={RAGConfig.FILE_MAX_COUNT}
									autocomplete="off"
									min="0"
								/>
							</Tooltip>
						</div>
					</div>
				</div>

				<div class="mb-3">
					<div class=" mb-2.5 text-base font-medium">{$i18n.t('Integration')}</div>

					<hr class=" border-gray-100 dark:border-gray-850 my-2" />

					<div class="  mb-2.5 flex w-full justify-between">
						<div class=" self-center text-xs font-medium">{$i18n.t('Google Drive')}</div>
						<div class="flex items-center relative">
							<Switch bind:state={RAGConfig.ENABLE_GOOGLE_DRIVE_INTEGRATION} />
						</div>
					</div>

					<div class="  mb-2.5 flex w-full justify-between">
						<div class=" self-center text-xs font-medium">{$i18n.t('OneDrive')}</div>
						<div class="flex items-center relative">
							<Switch bind:state={RAGConfig.ENABLE_ONEDRIVE_INTEGRATION} />
						</div>
					</div>
				</div>

				<div class="mb-3">
					<div class=" mb-2.5 text-base font-medium">{$i18n.t('Danger Zone')}</div>

					<hr class=" border-gray-100 dark:border-gray-850 my-2" />

					<div class="  mb-2.5 flex w-full justify-between">
						<div class=" self-center text-xs font-medium">{$i18n.t('Reset Upload Directory')}</div>
						<div class="flex items-center relative">
							<button
								class="text-xs"
								on:click={() => {
									showResetUploadDirConfirm = true;
								}}
							>
								{$i18n.t('Reset')}
							</button>
						</div>
					</div>

					<div class="  mb-2.5 flex w-full justify-between">
						<div class=" self-center text-xs font-medium">
							{$i18n.t('Reset Vector Storage/Knowledge')}
						</div>
						<div class="flex items-center relative">
							<button
								class="text-xs"
								on:click={() => {
									showResetConfirm = true;
								}}
							>
								{$i18n.t('Reset')}
							</button>
						</div>
					</div>
					<div class="  mb-2.5 flex w-full justify-between">
						<div class=" self-center text-xs font-medium">
							{$i18n.t('Reindex Knowledge Base Vectors')}
						</div>
						<div class="flex items-center relative">
							<button
								class="text-xs"
								on:click={() => {
									showReindexConfirm = true;
								}}
							>
								{$i18n.t('Reindex')}
							</button>
						</div>
					</div>
				</div>
			</div>
		</div>
		<div class="flex justify-end pt-3 text-sm font-medium">
			<button
				class="px-3.5 py-1.5 text-sm font-medium bg-black hover:bg-gray-900 text-white dark:bg-white dark:text-black dark:hover:bg-gray-100 transition rounded-full"
				type="submit"
			>
				{$i18n.t('Save')}
			</button>
		</div>
	{:else}
		<div class="flex items-center justify-center h-full">
			<Spinner />
		</div>
	{/if}
</form><|MERGE_RESOLUTION|>--- conflicted
+++ resolved
@@ -389,30 +389,6 @@
 									<Switch bind:state={RAGConfig.DATALAB_MARKER_FORCE_OCR} />
 								</div>
 							</div>
-<<<<<<< HEAD
-							<div class="flex items-center relative">
-								<select
-									class="dark:bg-gray-900 w-fit pr-8 rounded-sm px-2 p-1 text-xs bg-transparent outline-hidden text-right"
-									bind:value={embeddingEngine}
-									placeholder="Select an embedding model engine"
-									on:change={(e) => {
-										if (e.target.value === 'ollama') {
-											embeddingModel = '';
-										} else if (e.target.value === 'openai') {
-											embeddingModel = 'text-embedding-3-small';
-										} else if (e.target.value === 'upstage') {
-											embeddingModel = 'embedding-passage';
-										} else if (e.target.value === '') {
-											embeddingModel = 'sentence-transformers/all-MiniLM-L6-v2';
-										}
-									}}
-								>
-									<option value="">{$i18n.t('Default (SentenceTransformers)')}</option>
-									<option value="ollama">{$i18n.t('Ollama')}</option>
-									<option value="openai">{$i18n.t('OpenAI')}</option>
-									<option value="upstage">{$i18n.t('Upstage')}</option>
-								</select>
-=======
 							<div class="flex justify-between w-full mt-2">
 								<div class="self-center text-xs font-medium">
 									<Tooltip
@@ -427,7 +403,6 @@
 								<div class="flex items-center">
 									<Switch bind:state={RAGConfig.DATALAB_MARKER_PAGINATE} />
 								</div>
->>>>>>> 53764fe6
 							</div>
 							<div class="flex justify-between w-full mt-2">
 								<div class="self-center text-xs font-medium">
@@ -534,27 +509,9 @@
 										<Switch bind:state={RAGConfig.DOCLING_DO_PICTURE_DESCRIPTION} />
 									</div>
 								</div>
-<<<<<<< HEAD
-							{/if}
-						</div>
-
-						<div class="mt-1 mb-1 text-xs text-gray-400 dark:text-gray-500">
-							{$i18n.t(
-								'Warning: If you update or change your embedding model, you will need to re-import all documents.'
-							)}
-						</div>
-					</div>
-
-					{#if embeddingEngine === 'ollama' || embeddingEngine === 'openai' || embeddingEngine === 'upstage'}
-						<div class="  mb-2.5 flex w-full justify-between">
-							<div class=" self-center text-xs font-medium">{$i18n.t('Embedding Batch Size')}</div>
-
-							<div class="">
-=======
 							</div>
 						{:else if RAGConfig.CONTENT_EXTRACTION_ENGINE === 'document_intelligence'}
 							<div class="my-0.5 flex gap-2 pr-2">
->>>>>>> 53764fe6
 								<input
 									class="flex-1 w-full text-sm bg-transparent outline-hidden"
 									placeholder={$i18n.t('Enter Document Intelligence Endpoint')}
