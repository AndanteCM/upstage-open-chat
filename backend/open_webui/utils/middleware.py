import time
import logging
import sys
import os
import base64
import datetime

import asyncio
from aiocache import cached
from typing import Any, Optional
import random
import json
import html
import inspect
import re
import ast

from uuid import uuid4
from concurrent.futures import ThreadPoolExecutor
from open_webui.arcade_tools import chat_completion_arcade_tools_handler
from open_webui.utils.upstage_file_parser import chat_file_parsing_handler


from fastapi import Request, HTTPException
from starlette.responses import Response, StreamingResponse


from open_webui.routers.upstage import process_message_with_ocr
from open_webui.models.chats import Chats
from open_webui.models.users import Users
from open_webui.socket.main import (
    get_event_call,
    get_event_emitter,
    get_active_status_by_user_id,
)
from open_webui.routers.tasks import (
    generate_queries,
    generate_title,
    generate_follow_ups,
    generate_image_prompt,
    generate_chat_tags,
)
<<<<<<< HEAD
from open_webui.routers.retrieval import process_web_search, SearchForm, save_docs_to_vector_db
from open_webui.routers.images import image_generations, GenerateImageForm
=======
from open_webui.routers.retrieval import process_web_search, SearchForm
from open_webui.routers.images import (
    load_b64_image_data,
    image_generations,
    GenerateImageForm,
    upload_image,
)
>>>>>>> b5f4c85b
from open_webui.routers.pipelines import (
    process_pipeline_inlet_filter,
    process_pipeline_outlet_filter,
)
from open_webui.routers.memories import query_memory, QueryMemoryForm

from open_webui.utils.webhook import post_webhook


from open_webui.models.users import UserModel
from open_webui.models.functions import Functions
from open_webui.models.models import Models

from open_webui.retrieval.utils import get_sources_from_files


from open_webui.utils.chat import generate_chat_completion
from open_webui.utils.task import (
    get_task_model_id,
    rag_template,
    tools_function_calling_generation_template,
)
from open_webui.utils.misc import (
    calculate_sha256_string,
    deep_update,
    get_message_list,
    add_or_update_system_message,
    add_or_update_user_message,
    get_last_user_message,
    get_last_assistant_message,
    prepend_to_first_user_message_content,
    convert_logit_bias_input_to_json,
)
from open_webui.utils.tools import get_tools
from open_webui.utils.plugin import load_function_module_by_id
from open_webui.utils.filter import (
    get_sorted_filter_ids,
    process_filter_functions,
)
from open_webui.utils.code_interpreter import execute_code_jupyter

from open_webui.tasks import create_task

from open_webui.config import (
    CACHE_DIR,
    DEFAULT_TOOLS_FUNCTION_CALLING_PROMPT_TEMPLATE,
    DEFAULT_CODE_INTERPRETER_PROMPT,
)
from open_webui.env import (
    SRC_LOG_LEVELS,
    GLOBAL_LOG_LEVEL,
    BYPASS_MODEL_ACCESS_CONTROL,
    ENABLE_REALTIME_CHAT_SAVE,
)
from open_webui.constants import TASKS


logging.basicConfig(stream=sys.stdout, level=GLOBAL_LOG_LEVEL)
log = logging.getLogger(__name__)
log.setLevel(SRC_LOG_LEVELS["MAIN"])


async def chat_completion_tools_handler(
    request: Request, body: dict, extra_params: dict, user: UserModel, models, tools
) -> tuple[dict, dict]:
    async def get_content_from_response(response) -> Optional[str]:
        content = None
        if hasattr(response, "body_iterator"):
            async for chunk in response.body_iterator:
                data = json.loads(chunk.decode("utf-8"))
                content = data["choices"][0]["message"]["content"]

            # Cleanup any remaining background tasks if necessary
            if response.background is not None:
                await response.background()
        else:
            content = response["choices"][0]["message"]["content"]
        return content

    def get_tools_function_calling_payload(messages, task_model_id, content):
        user_message = get_last_user_message(messages)
        history = "\n".join(
            f"{message['role'].upper()}: \"\"\"{message['content']}\"\"\""
            for message in messages[::-1][:4]
        )

        prompt = f"History:\n{history}\nQuery: {user_message}"

        return {
            "model": task_model_id,
            "messages": [
                {"role": "system", "content": content},
                {"role": "user", "content": f"Query: {prompt}"},
            ],
            "stream": False,
            "metadata": {"task": str(TASKS.FUNCTION_CALLING)},
        }

    event_caller = extra_params["__event_call__"]
    metadata = extra_params["__metadata__"]

    task_model_id = get_task_model_id(
        body["model"],
        request.app.state.config.TASK_MODEL,
        request.app.state.config.TASK_MODEL_EXTERNAL,
        models,
    )

    skip_files = False
    sources = []

    specs = [tool["spec"] for tool in tools.values()]
    print("specsspecs", specs)
    tools_specs = json.dumps(specs)

    if request.app.state.config.TOOLS_FUNCTION_CALLING_PROMPT_TEMPLATE != "":
        template = request.app.state.config.TOOLS_FUNCTION_CALLING_PROMPT_TEMPLATE
    else:
        template = DEFAULT_TOOLS_FUNCTION_CALLING_PROMPT_TEMPLATE

    tools_function_calling_prompt = tools_function_calling_generation_template(
        template, tools_specs
    )
    payload = get_tools_function_calling_payload(
        body["messages"], task_model_id, tools_function_calling_prompt
    )


    try:
        response = await generate_chat_completion(request, form_data=payload, user=user)
        log.debug(f"{response=}")
        content = await get_content_from_response(response)
        log.debug(f"{content=}")

        if not content:
            return body, {}

        try:
            content = content[content.find("{") : content.rfind("}") + 1]
            if not content:
                raise Exception("No JSON object found in the response")

            result = json.loads(content)

            async def tool_call_handler(tool_call):
                nonlocal skip_files

                log.debug(f"{tool_call=}")

                tool_function_name = tool_call.get("name", None)
                if tool_function_name not in tools:
                    return body, {}

                tool_function_params = tool_call.get("parameters", {})

                try:
                    tool = tools[tool_function_name]

                    spec = tool.get("spec", {})
                    allowed_params = (
                        spec.get("parameters", {}).get("properties", {}).keys()
                    )
                    tool_function_params = {
                        k: v
                        for k, v in tool_function_params.items()
                        if k in allowed_params
                    }
                    print("tooltool", tool)
                    if tool.get("direct", False):
                        tool_result = await event_caller(
                            {
                                "type": "execute:tool",
                                "data": {
                                    "id": str(uuid4()),
                                    "name": tool_function_name,
                                    "params": tool_function_params,
                                    "server": tool.get("server", {}),
                                    "session_id": metadata.get("session_id", None),
                                },
                            }
                        )
                    else:
                        tool_function = tool["callable"]
                        tool_result = await tool_function(**tool_function_params)

                except Exception as e:
                    tool_result = str(e)

                tool_result_files = []
                if isinstance(tool_result, list):
                    for item in tool_result:
                        # check if string
                        if isinstance(item, str) and item.startswith("data:"):
                            tool_result_files.append(item)
                            tool_result.remove(item)

                if isinstance(tool_result, dict) or isinstance(tool_result, list):
                    tool_result = json.dumps(tool_result, indent=2)

                if isinstance(tool_result, str):
                    tool = tools[tool_function_name]
                    tool_id = tool.get("tool_id", "")

                    tool_name = (
                        f"{tool_id}/{tool_function_name}"
                        if tool_id
                        else f"{tool_function_name}"
                    )
                    if tool.get("metadata", {}).get("citation", False) or tool.get(
                        "direct", False
                    ):
                        # Citation is enabled for this tool
                        sources.append(
                            {
                                "source": {
                                    "name": (f"TOOL:{tool_name}"),
                                },
                                "document": [tool_result],
                                "metadata": [
                                    {
                                        "source": (f"TOOL:{tool_name}"),
                                        "parameters": tool_function_params,
                                    }
                                ],
                            }
                        )
                    else:
                        # Citation is not enabled for this tool
                        body["messages"] = add_or_update_user_message(
                            f"\nTool `{tool_name}` Output: {tool_result}",
                            body["messages"],
                        )

                    if (
                        tools[tool_function_name]
                        .get("metadata", {})
                        .get("file_handler", False)
                    ):
                        skip_files = True

            # check if "tool_calls" in result
            if result.get("tool_calls"):
                for tool_call in result.get("tool_calls"):
                    await tool_call_handler(tool_call)
            else:
                await tool_call_handler(result)

        except Exception as e:
            log.debug(f"Error: {e}")
            content = None
    except Exception as e:
        log.debug(f"Error: {e}")
        content = None

    log.debug(f"tool_contexts: {sources}")

    if skip_files and "files" in body.get("metadata", {}):
        del body["metadata"]["files"]

    return body, {"sources": sources}


async def chat_memory_handler(
    request: Request, form_data: dict, extra_params: dict, user
):
    try:
        results = await query_memory(
            request,
            QueryMemoryForm(
                **{
                    "content": get_last_user_message(form_data["messages"]) or "",
                    "k": 3,
                }
            ),
            user,
        )
    except Exception as e:
        log.debug(e)
        results = None

    user_context = ""
    if results and hasattr(results, "documents"):
        if results.documents and len(results.documents) > 0:
            for doc_idx, doc in enumerate(results.documents[0]):
                created_at_date = "Unknown Date"

                if results.metadatas[0][doc_idx].get("created_at"):
                    created_at_timestamp = results.metadatas[0][doc_idx]["created_at"]
                    created_at_date = time.strftime(
                        "%Y-%m-%d", time.localtime(created_at_timestamp)
                    )

                user_context += f"{doc_idx + 1}. [{created_at_date}] {doc}\n"

    form_data["messages"] = add_or_update_system_message(
        f"User Context:\n{user_context}\n", form_data["messages"], append=True
    )

    return form_data

# upstream/main 무시. minjoon 버전으로
async def chat_web_search_handler(
    request: Request, form_data: dict, extra_params: dict, user
):
    event_emitter = extra_params["__event_emitter__"]
    await event_emitter(
        {
            "type": "status",
            "data": {
                "action": "web_search",
                "description": "Generating search query",
                "done": False,
            },
        }
    )

    messages = form_data["messages"]
    user_message = get_last_user_message(messages)

    queries = []
    try:
        start_time = time.time()

        res = await generate_queries(
            request,
            {
                "model": form_data["model"],
                "messages": messages,
                "prompt": user_message,
                "type": "web_search",
            },
            user,
        )

        response = res["choices"][0]["message"]["content"]

        try:
            bracket_start = response.find("{")
            bracket_end = response.rfind("}") + 1

            if bracket_start == -1 or bracket_end == -1:
                raise Exception("No JSON object found in the response")

            response = response[bracket_start:bracket_end]
            queries = json.loads(response)
            queries = queries.get("queries", [])
        except Exception as e:
            queries = [response]

    except Exception as e:
        log.exception(e)
        queries = [user_message]

    if len(queries) == 0:
        await event_emitter(
            {
                "type": "status",
                "data": {
                    "action": "web_search",
                    "description": "No search query generated",
                    "done": True,
                },
            }
        )
        return form_data

    all_results = []

    for searchQuery in queries:
        await event_emitter(
            {
                "type": "status",
                "data": {
                    "action": "web_search",
                    "description": 'Searching "{{searchQuery}}"',
                    "query": searchQuery,
                    "done": False,
                },
            }
        )

        try:
            results = await process_web_search(
                request,
                SearchForm(queries=queries),
                user=user,
            )

            if results:
                all_results.append(results)
                files = form_data.get("files", [])

                if results.get("collection_names"):
                    for col_idx, collection_name in enumerate(
                        results.get("collection_names")
                    ):
                        files.append(
                            {
                                "collection_name": collection_name,
                                "name": searchQuery,
                                "type": "web_search",
                                "urls": [results["filenames"][col_idx]],
                            }
                        )
                elif results.get("docs"):
                    # Invoked when bypass embedding and retrieval is set to True
                    docs = results["docs"]

                    if len(docs) == len(results["filenames"]):
                        # the number of docs and filenames (urls) should be the same
                        for doc_idx, doc in enumerate(docs):
                            files.append(
                                {
                                    "docs": [doc],
                                    "name": searchQuery,
                                    "type": "web_search",
                                    "urls": [results["filenames"][doc_idx]],
                                }
                            )
                    else:
                        # edge case when the number of docs and filenames (urls) are not the same
                        # this should not happen, but if it does, we will just append the docs
                        files.append(
                            {
                                "docs": results.get("docs", []),
                                "name": searchQuery,
                                "type": "web_search",
                                "urls": results["filenames"],
                            }
                        )

                form_data["files"] = files
        except Exception as e:
            log.exception(e)
            await event_emitter(
                {
                    "type": "status",
                    "data": {
                        "action": "web_search",
                        "description": 'Error searching "{{searchQuery}}"',
                        "query": searchQuery,
                        "done": True,
                        "error": True,
                    },
                }
            )

    if all_results:
        urls = []
        for results in all_results:
            if "filenames" in results:
                urls.extend(results["filenames"])

        await event_emitter(
            {
                "type": "status",
                "data": {
                    "action": "web_search",
                    "description": f"Searched {{{{count}}}} sites for {int(time.time() - start_time)} seconds",
                    "urls": urls,
                    "done": True,
                },
            }
        )
    else:
        await event_emitter(
            {
                "type": "status",
                "data": {
                    "action": "web_search",
                    "description": "No search results found",
                    "done": True,
                    "error": True,
                },
            }
        )

    return form_data


async def chat_image_generation_handler(
    request: Request, form_data: dict, extra_params: dict, user
):
    __event_emitter__ = extra_params["__event_emitter__"]
    await __event_emitter__(
        {
            "type": "status",
            "data": {"description": "Generating an image", "done": False},
        }
    )

    messages = form_data["messages"]
    user_message = get_last_user_message(messages)

    prompt = user_message
    negative_prompt = ""

    if request.app.state.config.ENABLE_IMAGE_PROMPT_GENERATION:
        try:
            res = await generate_image_prompt(
                request,
                {
                    "model": form_data["model"],
                    "messages": messages,
                },
                user,
            )

            response = res["choices"][0]["message"]["content"]

            try:
                bracket_start = response.find("{")
                bracket_end = response.rfind("}") + 1

                if bracket_start == -1 or bracket_end == -1:
                    raise Exception("No JSON object found in the response")

                response = response[bracket_start:bracket_end]
                response = json.loads(response)
                prompt = response.get("prompt", [])
            except Exception as e:
                prompt = user_message

        except Exception as e:
            log.exception(e)
            prompt = user_message

    system_message_content = ""

    try:
        images = await image_generations(
            request=request,
            form_data=GenerateImageForm(**{"prompt": prompt}),
            user=user,
        )

        await __event_emitter__(
            {
                "type": "status",
                "data": {"description": "Generated an image", "done": True},
            }
        )

        await __event_emitter__(
            {
                "type": "files",
                "data": {
                    "files": [
                        {
                            "type": "image",
                            "url": image["url"],
                        }
                        for image in images
                    ]
                },
            }
        )

        system_message_content = "<context>User is shown the generated image, tell the user that the image has been generated</context>"
    except Exception as e:
        log.exception(e)
        await __event_emitter__(
            {
                "type": "status",
                "data": {
                    "description": f"An error occurred while generating an image",
                    "done": True,
                },
            }
        )

        system_message_content = "<context>Unable to generate an image, tell the user that an error occurred</context>"

    if system_message_content:
        form_data["messages"] = add_or_update_system_message(
            system_message_content, form_data["messages"]
        )

    return form_data

async def chat_completion_files_handler(
    request: Request, body: dict, user: UserModel
) -> tuple[dict, dict[str, list]]:
    sources = []

    if files := body.get("metadata", {}).get("files", None):
        queries = []
        try:
            queries_response = await generate_queries(
                request,
                {
                    "model": body["model"],
                    "messages": body["messages"],
                    "type": "retrieval",
                },
                user,
            )
            queries_response = queries_response["choices"][0]["message"]["content"]

            try:
                bracket_start = queries_response.find("{")
                bracket_end = queries_response.rfind("}") + 1

                if bracket_start == -1 or bracket_end == -1:
                    raise Exception("No JSON object found in the response")

                queries_response = queries_response[bracket_start:bracket_end]
                queries_response = json.loads(queries_response)
            except Exception as e:
                queries_response = {"queries": [queries_response]}

            queries = queries_response.get("queries", [])
        except:
            pass

        if len(queries) == 0:
            user_message = get_last_user_message(body["messages"])
            # Prevent empty string or None
            if not user_message or user_message.strip() == "":
                user_message = "Please find relevant information from the documents"
            queries = [user_message]

        try:
            # Offload get_sources_from_files to a separate thread
            loop = asyncio.get_running_loop()
            with ThreadPoolExecutor() as executor:
                sources = await loop.run_in_executor(
                    executor,
                    lambda: get_sources_from_files(
                        request=request,
                        files=files,
                        queries=queries,
                        embedding_function=lambda query, prefix: request.app.state.EMBEDDING_FUNCTION(
                            query, prefix=prefix, user=user
                        ),
                        k=request.app.state.config.TOP_K,
                        reranking_function=request.app.state.rf,
                        k_reranker=request.app.state.config.TOP_K_RERANKER,
                        r=request.app.state.config.RELEVANCE_THRESHOLD,
                        hybrid_bm25_weight=request.app.state.config.HYBRID_BM25_WEIGHT,
                        hybrid_search=request.app.state.config.ENABLE_RAG_HYBRID_SEARCH,
                        full_context=request.app.state.config.RAG_FULL_CONTEXT,
                    ),
                )
        except Exception as e:
            log.exception(e)

        log.debug(f"rag_contexts:sources: {sources}")

    return body, {"sources": sources}


def apply_params_to_form_data(form_data, model):
    params = form_data.pop("params", {})
    custom_params = params.pop("custom_params", {})

    open_webui_params = {
        "stream_response": bool,
        "function_calling": str,
        "system": str,
    }

    for key in list(params.keys()):
        if key in open_webui_params:
            del params[key]

    if custom_params:
        # Attempt to parse custom_params if they are strings
        for key, value in custom_params.items():
            if isinstance(value, str):
                try:
                    # Attempt to parse the string as JSON
                    custom_params[key] = json.loads(value)
                except json.JSONDecodeError:
                    # If it fails, keep the original string
                    pass

        # If custom_params are provided, merge them into params
        params = deep_update(params, custom_params)

    if model.get("owned_by") == "ollama":
        # Ollama specific parameters
        form_data["options"] = params
    else:
        if isinstance(params, dict):
            for key, value in params.items():
                if value is not None:
                    form_data[key] = value

        if "logit_bias" in params and params["logit_bias"] is not None:
            try:
                form_data["logit_bias"] = json.loads(
                    convert_logit_bias_input_to_json(params["logit_bias"])
                )
            except Exception as e:
                log.exception(f"Error parsing logit_bias: {e}")

    return form_data


async def process_chat_payload(request, form_data, user, metadata, model):
    form_data = apply_params_to_form_data(form_data, model)
    log.debug(f"form_data: {form_data}")
    
    # Add current date to system message (integrate with existing system message)
    current_date = datetime.datetime.now().strftime("%Y-%m-%d")
    date_content = f"Today's date is {current_date}."
    
    # Integrate with existing system message and add
    if "messages" in form_data and isinstance(form_data["messages"], list):
        form_data["messages"] = add_or_update_system_message(
            date_content, form_data["messages"], append=False
        )

    event_emitter = get_event_emitter(metadata)
    event_call = get_event_call(metadata)

    extra_params = {
        "__event_emitter__": event_emitter,
        "__event_call__": event_call,
        "__user__": user.model_dump() if isinstance(user, UserModel) else {},
        "__metadata__": metadata,
        "__request__": request,
        "__model__": model,
    }

    # Initialize events to store additional event to be sent to the client
    # Initialize contexts and citation
    if getattr(request.state, "direct", False) and hasattr(request.state, "model"):
        models = {
            request.state.model["id"]: request.state.model,
        }
    else:
        models = request.app.state.MODELS

    task_model_id = get_task_model_id(
        form_data["model"],
        request.app.state.config.TASK_MODEL,
        request.app.state.config.TASK_MODEL_EXTERNAL,
        models,
    )

    events = []
    sources = []

    # Only for upstage models
    if model.get("owned_by") == "upstage":
        try:
            messages_table = Chats.get_messages_by_chat_id(metadata["chat_id"])
            log.info(f"length of messages_table: {len(messages_table)}")
            log.info(f"messages_table: {messages_table}")
            log.info(f"length of form_data['messages']: {len(form_data['messages'])}")
            log.info(f"form_data['messages']: {form_data['messages']}")
            
            # parent node부터 순서대로 처리하기 위해 정렬
            sorted_messages = []
            current_id = None
            
            # currentId 찾기
            for msg in messages_table.values():
                if msg.get('parentId') is None:
                    current_id = msg['id']
                    break
            
            # parent node부터 순서대로 메시지 정렬
            while current_id is not None:
                msg = messages_table[current_id]
                sorted_messages.append(msg)
                if msg.get('childrenIds'):
                    current_id = msg['childrenIds'][0]  # 첫 번째 자식 노드로 이동
                else:
                    current_id = None
            
            # form_data의 messages 길이만큼만 사용
            sorted_messages = sorted_messages[:len(form_data["messages"])]
            
            for message, message_table in zip(form_data["messages"], sorted_messages):
                if not isinstance(message["content"], str):
                    processed_content = []
                    images = []
                    for msg in message["content"]:
                        if msg.get("type") == "image_url":
                            try:
                                # OCR 결과가 이미 포함되어 있는지 확인
                                if msg.get("image_url", {}).get("text", "") and msg.get("image_url", {}).get("confidence", 0):
                                    processed_message = {
                                        "type": "text",
                                        "text": msg.get("image_url", {}).get("text", ""),
                                        "confidence": msg.get("image_url", {}).get("confidence", 0)
                                    }
                                    # OCR 성공
                                    log.info(f"ocr_result (pre-processed): {processed_message}")

                                else:
                                    idx = 0
                                    key = request.app.state.config.UPSTAGE_API_KEYS[idx]
                                    await event_emitter({
                                            "type": "status",
                                            "data": {
                                                "action": "image_ocr",
                                                "description": "Waiting for image ocr results",
                                                "done": False,
                                            }
                                        })
                                    processed_message = await process_message_with_ocr(msg, key, message["content"])
                                    if processed_message.get("type") == "image_ocr_error":
                                        # OCR 실패 emit
                                        if event_emitter:
                                            await event_emitter({
                                                "type": "ocr_result",
                                                "data": {
                                                    "text": "No OCR result",
                                                    "confidence": 0.01,
                                                    "error": processed_message.get("text"),
                                                    "message_id": message_table.get("id", None)
                                                }
                                            })
                                        images.append({
                                            "type": "image",
                                            "url": msg.get("image_url", {}).get("url", ""),
                                            "text": "No OCR result",
                                            "confidence": 0.01,
                                        })
                                    else:
                                        # OCR 성공 emit
                                        if event_emitter:
                                            log.info(f"ocr_result: {processed_message}")
                                            await event_emitter({
                                                "type": "ocr_result",
                                                "data": {
                                                    "text": processed_message.get("text"),
                                                    "confidence": processed_message.get("confidence", 0.01),
                                                    "message_id": message_table.get("id", None)
                                                }
                                            })
                                        images.append({
                                            "type": "image",
                                            "url": msg.get("image_url", {}).get("url", ""),
                                            "text": processed_message.get("text", "No OCR result"),
                                            "confidence": processed_message.get("confidence", 0.01),
                                        })
                                    await event_emitter({
                                            "type": "status",
                                            "data": {
                                                "action": "image_ocr",
                                                "description": "Image ocr results",
                                                "done": True,
                                            }
                                        })
                                
                                    
                                processed_content.append(processed_message)
                                
                                
                            except Exception as e:
                                # OCR 실패 emit
                                if event_emitter:
                                    await event_emitter({
                                        "type": "ocr_result",
                                        "data": {
                                            "text": "No OCR result",
                                            "confidence": 0.01,
                                            "error": str(e),
                                            "message_id": message.get("id", None)
                                        }
                                    })
                                processed_content.append({
                                    "type": "image_ocr_error",
                                    "text": str(e)
                                })
                        else:
                            processed_content.append(msg)
                    message["content"] = processed_content

                    log.info(f"message: {message}")
                    log.info(f"message_table: {message_table}")
                    log.info(f"images: {images}")
                    Chats.upsert_message_to_chat_by_id_and_message_id(
                        metadata["chat_id"],
                        message_table["id"],
                        {
                            "files": images,
                        },
                    )

        except Exception as e:
            log.info(e)
            # 여기서는 전체 에러를 emit하거나, 필요시만 처리

    # Parse files if any
    files = form_data.get("files", [])
    if files:
        form_data = await chat_file_parsing_handler(request, form_data, extra_params, user)
    # print("EWOFJIOEWFJIOEJFOI@@@@2")
    # print(form_data)
    user_message = get_last_user_message(form_data["messages"])
    model_knowledge = model.get("info", {}).get("meta", {}).get("knowledge", False)

    if model_knowledge:
        await event_emitter(
            {
                "type": "status",
                "data": {
                    "action": "knowledge_search",
                    "query": user_message,
                    "done": False,
                },
            }
        )

        knowledge_files = []
        for item in model_knowledge:
            if item.get("collection_name"):
                knowledge_files.append(
                    {
                        "id": item.get("collection_name"),
                        "name": item.get("name"),
                        "legacy": True,
                    }
                )
            elif item.get("collection_names"):
                knowledge_files.append(
                    {
                        "name": item.get("name"),
                        "type": "collection",
                        "collection_names": item.get("collection_names"),
                        "legacy": True,
                    }
                )
            else:
                knowledge_files.append(item)

        files = form_data.get("files", [])
        files.extend(knowledge_files)
        form_data["files"] = files

    variables = form_data.pop("variables", None)

    # Process the form_data through the pipeline
    try:
        form_data = await process_pipeline_inlet_filter(
            request, form_data, user, models
        )
    except Exception as e:
        raise e

    try:

        filter_functions = [
            Functions.get_function_by_id(filter_id)
            for filter_id in get_sorted_filter_ids(
                request, model, metadata.get("filter_ids", [])
            )
        ]

        form_data, flags = await process_filter_functions(
            request=request,
            filter_functions=filter_functions,
            filter_type="inlet",
            form_data=form_data,
            extra_params=extra_params,
        )
    except Exception as e:
        raise Exception(f"Error: {e}")

    features = form_data.pop("features", None)
    if features:
        if "memory" in features and features["memory"]:
            form_data = await chat_memory_handler(
                request, form_data, extra_params, user
            )

        if "web_search" in features and features["web_search"]:
            form_data = await chat_web_search_handler(
                request, form_data, extra_params, user
            )

        if "image_generation" in features and features["image_generation"]:
            form_data = await chat_image_generation_handler(
                request, form_data, extra_params, user
            )

        if "code_interpreter" in features and features["code_interpreter"]:
            form_data["messages"] = add_or_update_user_message(
                (
                    request.app.state.config.CODE_INTERPRETER_PROMPT_TEMPLATE
                    if request.app.state.config.CODE_INTERPRETER_PROMPT_TEMPLATE != ""
                    else DEFAULT_CODE_INTERPRETER_PROMPT
                ),
                form_data["messages"],
            )

    tool_ids = form_data.pop("tool_ids", None)
    files = form_data.pop("files", None)

    # Remove files duplicates
    if files:
        files = list({json.dumps(f, sort_keys=True): f for f in files}.values())

    metadata = {
        **metadata,
        "tool_ids": tool_ids,
        "files": files,
    }
    form_data["metadata"] = metadata

    # Server side tools
    tool_ids = metadata.get("tool_ids", None)
    # Client side tools
    tool_servers = metadata.get("tool_servers", None)

    log.debug(f"{tool_ids=}")
    log.debug(f"{tool_servers=}")

    tools_dict = {}
    arcade_tools = []
    arcade_tool_mapper = {}
    for idx, tool in enumerate(request.app.state.ARCADE_TOOLS):
        arcade_tool_mapper[tool.qualified_name] = tool
    try:
        if tool_ids:
            for tool_id in tool_ids:
                if tool_id.startswith("arcade:"):
                    arcade_toolkit_idx = int(tool_id.split(":")[1])
                    if request.app.state.config.ARCADE_TOOLS_CONFIG[arcade_toolkit_idx].get('enabled'):
                        for tool in request.app.state.config.ARCADE_TOOLS_CONFIG[arcade_toolkit_idx].get('tools'):
                            if tool.get('enabled'):
                                arcade_tools.append(arcade_tool_mapper[tool.get('name')])

        
            tools_dict = get_tools(
                request,
                tool_ids,
                user,
                {
                    **extra_params,
                    "__model__": models[task_model_id],
                    "__messages__": form_data["messages"],
                    "__files__": metadata.get("files", []),
                },
            )

        if tool_servers:
            for tool_server in tool_servers:
                tool_specs = tool_server.pop("specs", [])

                for tool in tool_specs:
                    tools_dict[tool["name"]] = {
                        "spec": tool,
                        "direct": True,
                        "server": tool_server,
                    }
    except Exception as e:
        log.exception(e)

    print("tools_dict", tools_dict)
    if tools_dict:
        if metadata.get("function_calling") == "native":
            # If the function calling is native, then call the tools function calling handler
            metadata["tools"] = tools_dict
            form_data["tools"] = [
                {"type": "function", "function": tool.get("spec", {})}
                for tool in tools_dict.values()
            ]
        else:
            # If the function calling is not native, then call the tools function calling handler
            try:
                form_data, flags = await chat_completion_tools_handler(
                    request, form_data, extra_params, user, models, tools_dict
                )
                sources.extend(flags.get("sources", []))

            except Exception as e:
                log.exception(e)
    
    # arcade tools using part
    try:
        if arcade_tools:
            form_data, flags = await chat_completion_arcade_tools_handler(
                request, form_data, extra_params, user, models, arcade_tools
            )
            sources.extend(flags.get("sources", []))

    except Exception as e:
        log.exception(e)

    try:
        form_data, flags = await chat_completion_files_handler(request, form_data, user)
        sources.extend(flags.get("sources", []))
    except Exception as e:
        log.exception(e)

    # If context is not empty, insert it into the messages
    if len(sources) > 0:
        context_string = ""
        citation_idx = {}
        for source in sources:
            if "document" in source:
                for doc_context, doc_meta in zip(
                    source["document"], source["metadata"]
                ):
                    source_name = source.get("source", {}).get("name", None)
                    citation_id = (
                        doc_meta.get("source", None)
                        or source.get("source", {}).get("id", None)
                        or "N/A"
                    )
                    if citation_id not in citation_idx:
                        citation_idx[citation_id] = len(citation_idx) + 1
                    context_string += (
                        f'<source id="{citation_idx[citation_id]}"'
                        + (f' name="{source_name}"' if source_name else "")
                        + f">{doc_context}</source>\n"
                    )

        context_string = context_string.strip()
        prompt = get_last_user_message(form_data["messages"])

        if prompt is None:
            raise Exception("No user message found")
        if (
            request.app.state.config.RELEVANCE_THRESHOLD == 0
            and context_string.strip() == ""
        ):
            log.debug(
                f"With a 0 relevancy threshold for RAG, the context cannot be empty"
            )

        # Workaround for Ollama 2.0+ system prompt issue
        # TODO: replace with add_or_update_system_message
        if model.get("owned_by") == "ollama":
            form_data["messages"] = prepend_to_first_user_message_content(
                rag_template(
                    request.app.state.config.RAG_TEMPLATE, context_string, prompt
                ),
                form_data["messages"],
            )
        else:
            form_data["messages"] = add_or_update_system_message(
                rag_template(
                    request.app.state.config.RAG_TEMPLATE, context_string, prompt
                ),
                form_data["messages"],
            )

    # If there are citations, add them to the data_items
    sources = [
        source
        for source in sources
        if source.get("source", {}).get("name", "")
        or source.get("source", {}).get("id", "")
    ]

    if len(sources) > 0:
        events.append({"sources": sources})

    if model_knowledge:
        await event_emitter(
            {
                "type": "status",
                "data": {
                    "action": "knowledge_search",
                    "query": user_message,
                    "done": True,
                    "hidden": True,
                },
            }
        )

    return form_data, metadata, events


async def process_chat_response(
    request, response, form_data, user, metadata, model, events, tasks
):
    async def background_tasks_handler():
        message_map = Chats.get_messages_by_chat_id(metadata["chat_id"])
        message = message_map.get(metadata["message_id"]) if message_map else None

        if message:
            message_list = get_message_list(message_map, metadata["message_id"])

            # Remove details tags and files from the messages.
            # as get_message_list creates a new list, it does not affect
            # the original messages outside of this handler

            messages = []
            for message in message_list:
                content = message.get("content", "")
                if isinstance(content, list):
                    for item in content:
                        if item.get("type") == "text":
                            content = item["text"]
                            break

                if isinstance(content, str):
                    content = re.sub(
                        r"<details\b[^>]*>.*?<\/details>|!\[.*?\]\(.*?\)",
                        "",
                        content,
                        flags=re.S | re.I,
                    ).strip()

                messages.append(
                    {
                        **message,
                        "role": message.get(
                            "role", "assistant"
                        ),  # Safe fallback for missing role
                        "content": content,
                    }
                )

            if tasks and messages:
                if (
                    TASKS.FOLLOW_UP_GENERATION in tasks
                    and tasks[TASKS.FOLLOW_UP_GENERATION]
                ):
                    res = await generate_follow_ups(
                        request,
                        {
                            "model": message["model"],
                            "messages": messages,
                            "message_id": metadata["message_id"],
                            "chat_id": metadata["chat_id"],
                        },
                        user,
                    )

                    if res and isinstance(res, dict):
                        if len(res.get("choices", [])) == 1:
                            follow_ups_string = (
                                res.get("choices", [])[0]
                                .get("message", {})
                                .get("content", "")
                            )
                        else:
                            follow_ups_string = ""

                        follow_ups_string = follow_ups_string[
                            follow_ups_string.find("{") : follow_ups_string.rfind("}")
                            + 1
                        ]

                        try:
                            follow_ups = json.loads(follow_ups_string).get(
                                "follow_ups", []
                            )

                            Chats.upsert_message_to_chat_by_id_and_message_id(
                                metadata["chat_id"],
                                metadata["message_id"],
                                {
                                    "followUps": follow_ups,
                                },
                            )

                            await event_emitter(
                                {
                                    "type": "chat:message:follow_ups",
                                    "data": {
                                        "follow_ups": follow_ups,
                                    },
                                }
                            )
                        except Exception as e:
                            pass

                if TASKS.TITLE_GENERATION in tasks:
                    user_message = get_last_user_message(messages)
                    if user_message and len(user_message) > 100:
                        user_message = user_message[:100] + "..."

                    if tasks[TASKS.TITLE_GENERATION]:

                        res = await generate_title(
                            request,
                            {
                                "model": message["model"],
                                "messages": messages,
                                "chat_id": metadata["chat_id"],
                            },
                            user,
                        )

                        if res and isinstance(res, dict):
                            if len(res.get("choices", [])) == 1:
                                title_string = (
                                    res.get("choices", [])[0]
                                    .get("message", {})
                                    .get(
                                        "content", message.get("content", user_message)
                                    )
                                )
                            else:
                                title_string = ""

                            title_string = title_string[
                                title_string.find("{") : title_string.rfind("}") + 1
                            ]

                            try:
                                title = json.loads(title_string).get(
                                    "title", user_message
                                )
                            except Exception as e:
                                title = ""

                            if not title:
                                title = messages[0].get("content", user_message)

                            Chats.update_chat_title_by_id(metadata["chat_id"], title)

                            await event_emitter(
                                {
                                    "type": "chat:title",
                                    "data": title,
                                }
                            )
                    elif len(messages) == 2:
                        title = messages[0].get("content", user_message)

                        Chats.update_chat_title_by_id(metadata["chat_id"], title)

                        await event_emitter(
                            {
                                "type": "chat:title",
                                "data": message.get("content", user_message),
                            }
                        )

                if TASKS.TAGS_GENERATION in tasks and tasks[TASKS.TAGS_GENERATION]:
                    res = await generate_chat_tags(
                        request,
                        {
                            "model": message["model"],
                            "messages": messages,
                            "chat_id": metadata["chat_id"],
                        },
                        user,
                    )

                    if res and isinstance(res, dict):
                        if len(res.get("choices", [])) == 1:
                            tags_string = (
                                res.get("choices", [])[0]
                                .get("message", {})
                                .get("content", "")
                            )
                        else:
                            tags_string = ""

                        tags_string = tags_string[
                            tags_string.find("{") : tags_string.rfind("}") + 1
                        ]

                        try:
                            tags = json.loads(tags_string).get("tags", [])
                            Chats.update_chat_tags_by_id(
                                metadata["chat_id"], tags, user
                            )

                            await event_emitter(
                                {
                                    "type": "chat:tags",
                                    "data": tags,
                                }
                            )
                        except Exception as e:
                            pass

    event_emitter = None
    event_caller = None
    if (
        "session_id" in metadata
        and metadata["session_id"]
        and "chat_id" in metadata
        and metadata["chat_id"]
        and "message_id" in metadata
        and metadata["message_id"]
    ):
        event_emitter = get_event_emitter(metadata)
        event_caller = get_event_call(metadata)

    # Non-streaming response
    if not isinstance(response, StreamingResponse):
        if event_emitter:
            if "error" in response:
                error = response["error"].get("detail", response["error"])
                Chats.upsert_message_to_chat_by_id_and_message_id(
                    metadata["chat_id"],
                    metadata["message_id"],
                    {
                        "error": {"content": error},
                    },
                )

            if "selected_model_id" in response:
                Chats.upsert_message_to_chat_by_id_and_message_id(
                    metadata["chat_id"],
                    metadata["message_id"],
                    {
                        "selectedModelId": response["selected_model_id"],
                    },
                )

            choices = response.get("choices", [])
            if choices and choices[0].get("message", {}).get("content"):
                content = response["choices"][0]["message"]["content"]

                if content:

                    await event_emitter(
                        {
                            "type": "chat:completion",
                            "data": response,
                        }
                    )

                    title = Chats.get_chat_title_by_id(metadata["chat_id"])

                    await event_emitter(
                        {
                            "type": "chat:completion",
                            "data": {
                                "done": True,
                                "content": content,
                                "title": title,
                            },
                        }
                    )

                    # Save message in the database
                    Chats.upsert_message_to_chat_by_id_and_message_id(
                        metadata["chat_id"],
                        metadata["message_id"],
                        {
                            "role": "assistant",
                            "content": content,
                        },
                    )

                    # Send a webhook notification if the user is not active
                    if not get_active_status_by_user_id(user.id):
                        webhook_url = Users.get_user_webhook_url_by_id(user.id)
                        if webhook_url:
                            post_webhook(
                                request.app.state.WEBUI_NAME,
                                webhook_url,
                                f"{title} - {request.app.state.config.WEBUI_URL}/c/{metadata['chat_id']}\n\n{content}",
                                {
                                    "action": "chat",
                                    "message": content,
                                    "title": title,
                                    "url": f"{request.app.state.config.WEBUI_URL}/c/{metadata['chat_id']}",
                                },
                            )

                    await background_tasks_handler()

            if events and isinstance(events, list) and isinstance(response, dict):
                extra_response = {}
                for event in events:
                    if isinstance(event, dict):
                        extra_response.update(event)
                    else:
                        extra_response[event] = True

                response = {
                    **extra_response,
                    **response,
                }

            return response
        else:
            if events and isinstance(events, list) and isinstance(response, dict):
                extra_response = {}
                for event in events:
                    if isinstance(event, dict):
                        extra_response.update(event)
                    else:
                        extra_response[event] = True

                response = {
                    **extra_response,
                    **response,
                }

            return response

    # Non standard response
    if not any(
        content_type in response.headers["Content-Type"]
        for content_type in ["text/event-stream", "application/x-ndjson"]
    ):
        return response

    extra_params = {
        "__event_emitter__": event_emitter,
        "__event_call__": event_caller,
        "__user__": user.model_dump() if isinstance(user, UserModel) else {},
        "__metadata__": metadata,
        "__request__": request,
        "__model__": model,
    }
    filter_functions = [
        Functions.get_function_by_id(filter_id)
        for filter_id in get_sorted_filter_ids(
            request, model, metadata.get("filter_ids", [])
        )
    ]

    # Streaming response
    if event_emitter and event_caller:
        task_id = str(uuid4())  # Create a unique task ID.
        model_id = form_data.get("model", "")

        Chats.upsert_message_to_chat_by_id_and_message_id(
            metadata["chat_id"],
            metadata["message_id"],
            {
                "model": model_id,
            },
        )

        def split_content_and_whitespace(content):
            content_stripped = content.rstrip()
            original_whitespace = (
                content[len(content_stripped) :]
                if len(content) > len(content_stripped)
                else ""
            )
            return content_stripped, original_whitespace

        def is_opening_code_block(content):
            backtick_segments = content.split("```")
            # Even number of segments means the last backticks are opening a new block
            return len(backtick_segments) > 1 and len(backtick_segments) % 2 == 0

        # Handle as a background task
        async def post_response_handler(response, events):
            def serialize_content_blocks(content_blocks, raw=False):
                content = ""

                for block in content_blocks:
                    if block["type"] == "text":
                        content = f"{content}{block['content'].strip()}\n"
                    elif block["type"] == "tool_calls":
                        attributes = block.get("attributes", {})

                        tool_calls = block.get("content", [])
                        results = block.get("results", [])

                        if results:

                            tool_calls_display_content = ""
                            for tool_call in tool_calls:

                                tool_call_id = tool_call.get("id", "")
                                tool_name = tool_call.get("function", {}).get(
                                    "name", ""
                                )
                                tool_arguments = tool_call.get("function", {}).get(
                                    "arguments", ""
                                )

                                tool_result = None
                                tool_result_files = None
                                for result in results:
                                    if tool_call_id == result.get("tool_call_id", ""):
                                        tool_result = result.get("content", None)
                                        tool_result_files = result.get("files", None)
                                        break

                                if tool_result:
                                    tool_calls_display_content = f'{tool_calls_display_content}\n<details type="tool_calls" done="true" id="{tool_call_id}" name="{tool_name}" arguments="{html.escape(json.dumps(tool_arguments))}" result="{html.escape(json.dumps(tool_result))}" files="{html.escape(json.dumps(tool_result_files)) if tool_result_files else ""}">\n<summary>Tool Executed</summary>\n</details>\n'
                                else:
                                    tool_calls_display_content = f'{tool_calls_display_content}\n<details type="tool_calls" done="false" id="{tool_call_id}" name="{tool_name}" arguments="{html.escape(json.dumps(tool_arguments))}">\n<summary>Executing...</summary>\n</details>'

                            if not raw:
                                content = f"{content}\n{tool_calls_display_content}\n\n"
                        else:
                            tool_calls_display_content = ""

                            for tool_call in tool_calls:
                                tool_call_id = tool_call.get("id", "")
                                tool_name = tool_call.get("function", {}).get(
                                    "name", ""
                                )
                                tool_arguments = tool_call.get("function", {}).get(
                                    "arguments", ""
                                )

                                tool_calls_display_content = f'{tool_calls_display_content}\n<details type="tool_calls" done="false" id="{tool_call_id}" name="{tool_name}" arguments="{html.escape(json.dumps(tool_arguments))}">\n<summary>Executing...</summary>\n</details>'

                            if not raw:
                                content = f"{content}\n{tool_calls_display_content}\n\n"

                    elif block["type"] == "reasoning":
                        reasoning_display_content = "\n".join(
                            (f"> {line}" if not line.startswith(">") else line)
                            for line in block["content"].splitlines()
                        )

                        reasoning_duration = block.get("duration", None)

                        if reasoning_duration is not None:
                            if raw:
                                content = f'{content}\n<{block["start_tag"]}>{block["content"]}<{block["end_tag"]}>\n'
                            else:
                                content = f'{content}\n<details type="reasoning" done="true" duration="{reasoning_duration}">\n<summary>Thought for {reasoning_duration} seconds</summary>\n{reasoning_display_content}\n</details>\n'
                        else:
                            if raw:
                                content = f'{content}\n<{block["start_tag"]}>{block["content"]}<{block["end_tag"]}>\n'
                            else:
                                content = f'{content}\n<details type="reasoning" done="false">\n<summary>Thinking…</summary>\n{reasoning_display_content}\n</details>\n'

                    elif block["type"] == "code_interpreter":
                        attributes = block.get("attributes", {})
                        output = block.get("output", None)
                        lang = attributes.get("lang", "")

                        content_stripped, original_whitespace = (
                            split_content_and_whitespace(content)
                        )
                        if is_opening_code_block(content_stripped):
                            # Remove trailing backticks that would open a new block
                            content = (
                                content_stripped.rstrip("`").rstrip()
                                + original_whitespace
                            )
                        else:
                            # Keep content as is - either closing backticks or no backticks
                            content = content_stripped + original_whitespace

                        if output:
                            output = html.escape(json.dumps(output))

                            if raw:
                                content = f'{content}\n<code_interpreter type="code" lang="{lang}">\n{block["content"]}\n</code_interpreter>\n```output\n{output}\n```\n'
                            else:
                                content = f'{content}\n<details type="code_interpreter" done="true" output="{output}">\n<summary>Analyzed</summary>\n```{lang}\n{block["content"]}\n```\n</details>\n'
                        else:
                            if raw:
                                content = f'{content}\n<code_interpreter type="code" lang="{lang}">\n{block["content"]}\n</code_interpreter>\n'
                            else:
                                content = f'{content}\n<details type="code_interpreter" done="false">\n<summary>Analyzing...</summary>\n```{lang}\n{block["content"]}\n```\n</details>\n'

                    else:
                        block_content = str(block["content"]).strip()
                        content = f"{content}{block['type']}: {block_content}\n"

                return content.strip()

            def convert_content_blocks_to_messages(content_blocks):
                messages = []

                temp_blocks = []
                for idx, block in enumerate(content_blocks):
                    if block["type"] == "tool_calls":
                        messages.append(
                            {
                                "role": "assistant",
                                "content": serialize_content_blocks(temp_blocks),
                                "tool_calls": block.get("content"),
                            }
                        )

                        results = block.get("results", [])

                        for result in results:
                            messages.append(
                                {
                                    "role": "tool",
                                    "tool_call_id": result["tool_call_id"],
                                    "content": result["content"],
                                }
                            )
                        temp_blocks = []
                    else:
                        temp_blocks.append(block)

                if temp_blocks:
                    content = serialize_content_blocks(temp_blocks)
                    if content:
                        messages.append(
                            {
                                "role": "assistant",
                                "content": content,
                            }
                        )

                return messages

            def tag_content_handler(content_type, tags, content, content_blocks):
                end_flag = False

                def extract_attributes(tag_content):
                    """Extract attributes from a tag if they exist."""
                    attributes = {}
                    if not tag_content:  # Ensure tag_content is not None
                        return attributes
                    # Match attributes in the format: key="value" (ignores single quotes for simplicity)
                    matches = re.findall(r'(\w+)\s*=\s*"([^"]+)"', tag_content)
                    for key, value in matches:
                        attributes[key] = value
                    return attributes

                if content_blocks[-1]["type"] == "text":
                    for start_tag, end_tag in tags:
                        # Match start tag e.g., <tag> or <tag attr="value">
                        start_tag_pattern = rf"<{re.escape(start_tag)}(\s.*?)?>"
                        match = re.search(start_tag_pattern, content)
                        if match:
                            attr_content = (
                                match.group(1) if match.group(1) else ""
                            )  # Ensure it's not None
                            attributes = extract_attributes(
                                attr_content
                            )  # Extract attributes safely

                            # Capture everything before and after the matched tag
                            before_tag = content[
                                : match.start()
                            ]  # Content before opening tag
                            after_tag = content[
                                match.end() :
                            ]  # Content after opening tag

                            # Remove the start tag and after from the currently handling text block
                            content_blocks[-1]["content"] = content_blocks[-1][
                                "content"
                            ].replace(match.group(0) + after_tag, "")

                            if before_tag:
                                content_blocks[-1]["content"] = before_tag

                            if not content_blocks[-1]["content"]:
                                content_blocks.pop()

                            # Append the new block
                            content_blocks.append(
                                {
                                    "type": content_type,
                                    "start_tag": start_tag,
                                    "end_tag": end_tag,
                                    "attributes": attributes,
                                    "content": "",
                                    "started_at": time.time(),
                                }
                            )

                            if after_tag:
                                content_blocks[-1]["content"] = after_tag
                                tag_content_handler(
                                    content_type, tags, after_tag, content_blocks
                                )

                            break
                elif content_blocks[-1]["type"] == content_type:
                    start_tag = content_blocks[-1]["start_tag"]
                    end_tag = content_blocks[-1]["end_tag"]
                    # Match end tag e.g., </tag>
                    end_tag_pattern = rf"<{re.escape(end_tag)}>"

                    # Check if the content has the end tag
                    if re.search(end_tag_pattern, content):
                        end_flag = True

                        block_content = content_blocks[-1]["content"]
                        # Strip start and end tags from the content
                        start_tag_pattern = rf"<{re.escape(start_tag)}(.*?)>"
                        block_content = re.sub(
                            start_tag_pattern, "", block_content
                        ).strip()

                        end_tag_regex = re.compile(end_tag_pattern, re.DOTALL)
                        split_content = end_tag_regex.split(block_content, maxsplit=1)

                        # Content inside the tag
                        block_content = (
                            split_content[0].strip() if split_content else ""
                        )

                        # Leftover content (everything after `</tag>`)
                        leftover_content = (
                            split_content[1].strip() if len(split_content) > 1 else ""
                        )

                        if block_content:
                            content_blocks[-1]["content"] = block_content
                            content_blocks[-1]["ended_at"] = time.time()
                            content_blocks[-1]["duration"] = int(
                                content_blocks[-1]["ended_at"]
                                - content_blocks[-1]["started_at"]
                            )

                            # Reset the content_blocks by appending a new text block
                            if content_type != "code_interpreter":
                                if leftover_content:

                                    content_blocks.append(
                                        {
                                            "type": "text",
                                            "content": leftover_content,
                                        }
                                    )
                                else:
                                    content_blocks.append(
                                        {
                                            "type": "text",
                                            "content": "",
                                        }
                                    )

                        else:
                            # Remove the block if content is empty
                            content_blocks.pop()

                            if leftover_content:
                                content_blocks.append(
                                    {
                                        "type": "text",
                                        "content": leftover_content,
                                    }
                                )
                            else:
                                content_blocks.append(
                                    {
                                        "type": "text",
                                        "content": "",
                                    }
                                )

                        # Clean processed content
                        content = re.sub(
                            rf"<{re.escape(start_tag)}(.*?)>(.|\n)*?<{re.escape(end_tag)}>",
                            "",
                            content,
                            flags=re.DOTALL,
                        )

                return content, content_blocks, end_flag

            message = Chats.get_message_by_id_and_message_id(
                metadata["chat_id"], metadata["message_id"]
            )

            tool_calls = []

            last_assistant_message = None
            try:
                if form_data["messages"][-1]["role"] == "assistant":
                    last_assistant_message = get_last_assistant_message(
                        form_data["messages"]
                    )
            except Exception as e:
                pass

            content = (
                message.get("content", "")
                if message
                else last_assistant_message if last_assistant_message else ""
            )

            content_blocks = [
                {
                    "type": "text",
                    "content": content,
                }
            ]

            # We might want to disable this by default
            DETECT_REASONING = True
            DETECT_SOLUTION = True
            DETECT_CODE_INTERPRETER = metadata.get("features", {}).get(
                "code_interpreter", False
            )

            reasoning_tags = [
                ("think", "/think"),
                ("thinking", "/thinking"),
                ("reason", "/reason"),
                ("reasoning", "/reasoning"),
                ("thought", "/thought"),
                ("Thought", "/Thought"),
                ("|begin_of_thought|", "|end_of_thought|"),
            ]

            code_interpreter_tags = [("code_interpreter", "/code_interpreter")]

            solution_tags = [("|begin_of_solution|", "|end_of_solution|")]

            try:
                for event in events:
                    await event_emitter(
                        {
                            "type": "chat:completion",
                            "data": event,
                        }
                    )

                    # Save message in the database
                    Chats.upsert_message_to_chat_by_id_and_message_id(
                        metadata["chat_id"],
                        metadata["message_id"],
                        {
                            **event,
                        },
                    )

                async def stream_body_handler(response):
                    nonlocal content
                    nonlocal content_blocks

                    response_tool_calls = []

                    async for line in response.body_iterator:
                        line = line.decode("utf-8") if isinstance(line, bytes) else line
                        data = line

                        # Skip empty lines
                        if not data.strip():
                            continue

                        # "data:" is the prefix for each event
                        if not data.startswith("data:"):
                            continue

                        # Remove the prefix
                        data = data[len("data:") :].strip()

                        try:
                            data = json.loads(data)

                            data, _ = await process_filter_functions(
                                request=request,
                                filter_functions=filter_functions,
                                filter_type="stream",
                                form_data=data,
                                extra_params=extra_params,
                            )

                            if data:
                                if "event" in data:
                                    await event_emitter(data.get("event", {}))

                                if "selected_model_id" in data:
                                    model_id = data["selected_model_id"]
                                    Chats.upsert_message_to_chat_by_id_and_message_id(
                                        metadata["chat_id"],
                                        metadata["message_id"],
                                        {
                                            "selectedModelId": model_id,
                                        },
                                    )
                                else:
                                    choices = data.get("choices", [])
                                    if not choices:
                                        error = data.get("error", {})
                                        if error:
                                            await event_emitter(
                                                {
                                                    "type": "chat:completion",
                                                    "data": {
                                                        "error": error,
                                                    },
                                                }
                                            )
                                        usage = data.get("usage", {})
                                        if usage:
                                            await event_emitter(
                                                {
                                                    "type": "chat:completion",
                                                    "data": {
                                                        "usage": usage,
                                                    },
                                                }
                                            )
                                        continue

                                    delta = choices[0].get("delta", {})
                                    delta_tool_calls = delta.get("tool_calls", None)

                                    if delta_tool_calls:
                                        for delta_tool_call in delta_tool_calls:
                                            tool_call_index = delta_tool_call.get(
                                                "index"
                                            )

                                            if tool_call_index is not None:
                                                # Check if the tool call already exists
                                                current_response_tool_call = None
                                                for (
                                                    response_tool_call
                                                ) in response_tool_calls:
                                                    if (
                                                        response_tool_call.get("index")
                                                        == tool_call_index
                                                    ):
                                                        current_response_tool_call = (
                                                            response_tool_call
                                                        )
                                                        break

                                                if current_response_tool_call is None:
                                                    # Add the new tool call
                                                    delta_tool_call.setdefault(
                                                        "function", {}
                                                    )
                                                    delta_tool_call[
                                                        "function"
                                                    ].setdefault("name", "")
                                                    delta_tool_call[
                                                        "function"
                                                    ].setdefault("arguments", "")
                                                    response_tool_calls.append(
                                                        delta_tool_call
                                                    )
                                                else:
                                                    # Update the existing tool call
                                                    delta_name = delta_tool_call.get(
                                                        "function", {}
                                                    ).get("name")
                                                    delta_arguments = (
                                                        delta_tool_call.get(
                                                            "function", {}
                                                        ).get("arguments")
                                                    )

                                                    if delta_name:
                                                        current_response_tool_call[
                                                            "function"
                                                        ]["name"] += delta_name

                                                    if delta_arguments:
                                                        current_response_tool_call[
                                                            "function"
                                                        ][
                                                            "arguments"
                                                        ] += delta_arguments

                                    value = delta.get("content")

                                    reasoning_content = (
                                        delta.get("reasoning_content")
                                        or delta.get("reasoning")
                                        or delta.get("thinking")
                                    )
                                    if reasoning_content:
                                        if (
                                            not content_blocks
                                            or content_blocks[-1]["type"] != "reasoning"
                                        ):
                                            reasoning_block = {
                                                "type": "reasoning",
                                                "start_tag": "think",
                                                "end_tag": "/think",
                                                "attributes": {
                                                    "type": "reasoning_content"
                                                },
                                                "content": "",
                                                "started_at": time.time(),
                                            }
                                            content_blocks.append(reasoning_block)
                                        else:
                                            reasoning_block = content_blocks[-1]

                                        reasoning_block["content"] += reasoning_content

                                        data = {
                                            "content": serialize_content_blocks(
                                                content_blocks
                                            )
                                        }

                                    if value:
                                        if (
                                            content_blocks
                                            and content_blocks[-1]["type"]
                                            == "reasoning"
                                            and content_blocks[-1]
                                            .get("attributes", {})
                                            .get("type")
                                            == "reasoning_content"
                                        ):
                                            reasoning_block = content_blocks[-1]
                                            reasoning_block["ended_at"] = time.time()
                                            reasoning_block["duration"] = int(
                                                reasoning_block["ended_at"]
                                                - reasoning_block["started_at"]
                                            )

                                            content_blocks.append(
                                                {
                                                    "type": "text",
                                                    "content": "",
                                                }
                                            )

                                        content = f"{content}{value}"
                                        if not content_blocks:
                                            content_blocks.append(
                                                {
                                                    "type": "text",
                                                    "content": "",
                                                }
                                            )

                                        content_blocks[-1]["content"] = (
                                            content_blocks[-1]["content"] + value
                                        )

                                        if DETECT_REASONING:
                                            content, content_blocks, _ = (
                                                tag_content_handler(
                                                    "reasoning",
                                                    reasoning_tags,
                                                    content,
                                                    content_blocks,
                                                )
                                            )

                                        if DETECT_CODE_INTERPRETER:
                                            content, content_blocks, end = (
                                                tag_content_handler(
                                                    "code_interpreter",
                                                    code_interpreter_tags,
                                                    content,
                                                    content_blocks,
                                                )
                                            )

                                            if end:
                                                break

                                        if DETECT_SOLUTION:
                                            content, content_blocks, _ = (
                                                tag_content_handler(
                                                    "solution",
                                                    solution_tags,
                                                    content,
                                                    content_blocks,
                                                )
                                            )

                                        if ENABLE_REALTIME_CHAT_SAVE:
                                            # Save message in the database
                                            result = Chats.upsert_message_to_chat_by_id_and_message_id(
                                                metadata["chat_id"],
                                                metadata["message_id"],
                                                {
                                                    "content": serialize_content_blocks(
                                                        content_blocks
                                                    ),
                                                },
                                            )
                                            if not result:
                                                log.error(f"Failed to save message to chat {metadata['chat_id']}")
                                                raise Exception("Failed to save message to database")
                                        else:
                                            data = {
                                                "content": serialize_content_blocks(
                                                    content_blocks
                                                ),
                                            }

                                await event_emitter(
                                    {
                                        "type": "chat:completion",
                                        "data": data,
                                    }
                                )
                        except Exception as e:
                            done = "data: [DONE]" in line
                            if done:
                                pass
                            else:
                                log.debug("Error: ", e)
                                continue

                    if content_blocks:
                        # Clean up the last text block
                        if content_blocks[-1]["type"] == "text":
                            content_blocks[-1]["content"] = content_blocks[-1][
                                "content"
                            ].strip()

                            if not content_blocks[-1]["content"]:
                                content_blocks.pop()

                                if not content_blocks:
                                    content_blocks.append(
                                        {
                                            "type": "text",
                                            "content": "",
                                        }
                                    )

                    if response_tool_calls:
                        tool_calls.append(response_tool_calls)

                    if response.background:
                        await response.background()

                await stream_body_handler(response)

                MAX_TOOL_CALL_RETRIES = 10
                tool_call_retries = 0

                while len(tool_calls) > 0 and tool_call_retries < MAX_TOOL_CALL_RETRIES:
                    tool_call_retries += 1

                    response_tool_calls = tool_calls.pop(0)

                    content_blocks.append(
                        {
                            "type": "tool_calls",
                            "content": response_tool_calls,
                        }
                    )

                    await event_emitter(
                        {
                            "type": "chat:completion",
                            "data": {
                                "content": serialize_content_blocks(content_blocks),
                            },
                        }
                    )

                    tools = metadata.get("tools", {})

                    results = []

                    for tool_call in response_tool_calls:
                        tool_call_id = tool_call.get("id", "")
                        tool_name = tool_call.get("function", {}).get("name", "")
                        tool_args = tool_call.get("function", {}).get("arguments", "{}")

                        tool_function_params = {}
                        try:
                            # json.loads cannot be used because some models do not produce valid JSON
                            tool_function_params = ast.literal_eval(tool_args)
                        except Exception as e:
                            log.debug(e)
                            # Fallback to JSON parsing
                            try:
                                tool_function_params = json.loads(tool_args)
                            except Exception as e:
                                log.error(
                                    f"Error parsing tool call arguments: {tool_args}"
                                )

                        # Mutate the original tool call response params as they are passed back to the passed
                        # back to the LLM via the content blocks. If they are in a json block and are invalid json,
                        # this can cause downstream LLM integrations to fail (e.g. bedrock gateway) where response
                        # params are not valid json.
                        # Main case so far is no args = "" = invalid json.
                        log.debug(
                            f"Parsed args from {tool_args} to {tool_function_params}"
                        )
                        tool_call.setdefault("function", {})["arguments"] = json.dumps(
                            tool_function_params
                        )

                        tool_result = None

                        if tool_name in tools:
                            tool = tools[tool_name]
                            spec = tool.get("spec", {})

                            try:
                                allowed_params = (
                                    spec.get("parameters", {})
                                    .get("properties", {})
                                    .keys()
                                )

                                tool_function_params = {
                                    k: v
                                    for k, v in tool_function_params.items()
                                    if k in allowed_params
                                }

                                if tool.get("direct", False):
                                    tool_result = await event_caller(
                                        {
                                            "type": "execute:tool",
                                            "data": {
                                                "id": str(uuid4()),
                                                "name": tool_name,
                                                "params": tool_function_params,
                                                "server": tool.get("server", {}),
                                                "session_id": metadata.get(
                                                    "session_id", None
                                                ),
                                            },
                                        }
                                    )

                                else:
                                    tool_function = tool["callable"]
                                    tool_result = await tool_function(
                                        **tool_function_params
                                    )

                            except Exception as e:
                                tool_result = str(e)

                        tool_result_files = []
                        if isinstance(tool_result, list):
                            for item in tool_result:
                                # check if string
                                if isinstance(item, str) and item.startswith("data:"):
                                    tool_result_files.append(item)
                                    tool_result.remove(item)

                        if isinstance(tool_result, dict) or isinstance(
                            tool_result, list
                        ):
                            tool_result = json.dumps(tool_result, indent=2)

                        results.append(
                            {
                                "tool_call_id": tool_call_id,
                                "content": tool_result,
                                **(
                                    {"files": tool_result_files}
                                    if tool_result_files
                                    else {}
                                ),
                            }
                        )

                    content_blocks[-1]["results"] = results

                    content_blocks.append(
                        {
                            "type": "text",
                            "content": "",
                        }
                    )

                    await event_emitter(
                        {
                            "type": "chat:completion",
                            "data": {
                                "content": serialize_content_blocks(content_blocks),
                            },
                        }
                    )

                    try:
                        res = await generate_chat_completion(
                            request,
                            {
                                "model": model_id,
                                "stream": True,
                                "tools": form_data["tools"],
                                "messages": [
                                    *form_data["messages"],
                                    *convert_content_blocks_to_messages(content_blocks),
                                ],
                            },
                            user,
                        )

                        if isinstance(res, StreamingResponse):
                            await stream_body_handler(res)
                        else:
                            break
                    except Exception as e:
                        log.debug(e)
                        break

                if DETECT_CODE_INTERPRETER:
                    MAX_RETRIES = 5
                    retries = 0

                    while (
                        content_blocks[-1]["type"] == "code_interpreter"
                        and retries < MAX_RETRIES
                    ):
                        await event_emitter(
                            {
                                "type": "chat:completion",
                                "data": {
                                    "content": serialize_content_blocks(content_blocks),
                                },
                            }
                        )

                        retries += 1
                        log.debug(f"Attempt count: {retries}")

                        output = ""
                        try:
                            if content_blocks[-1]["attributes"].get("type") == "code":
                                code = content_blocks[-1]["content"]

                                if (
                                    request.app.state.config.CODE_INTERPRETER_ENGINE
                                    == "pyodide"
                                ):
                                    output = await event_caller(
                                        {
                                            "type": "execute:python",
                                            "data": {
                                                "id": str(uuid4()),
                                                "code": code,
                                                "session_id": metadata.get(
                                                    "session_id", None
                                                ),
                                            },
                                        }
                                    )
                                elif (
                                    request.app.state.config.CODE_INTERPRETER_ENGINE
                                    == "jupyter"
                                ):
                                    output = await execute_code_jupyter(
                                        request.app.state.config.CODE_INTERPRETER_JUPYTER_URL,
                                        code,
                                        (
                                            request.app.state.config.CODE_INTERPRETER_JUPYTER_AUTH_TOKEN
                                            if request.app.state.config.CODE_INTERPRETER_JUPYTER_AUTH
                                            == "token"
                                            else None
                                        ),
                                        (
                                            request.app.state.config.CODE_INTERPRETER_JUPYTER_AUTH_PASSWORD
                                            if request.app.state.config.CODE_INTERPRETER_JUPYTER_AUTH
                                            == "password"
                                            else None
                                        ),
                                        request.app.state.config.CODE_INTERPRETER_JUPYTER_TIMEOUT,
                                    )
                                else:
                                    output = {
                                        "stdout": "Code interpreter engine not configured."
                                    }

                                log.debug(f"Code interpreter output: {output}")

                                if isinstance(output, dict):
                                    stdout = output.get("stdout", "")

                                    if isinstance(stdout, str):
                                        stdoutLines = stdout.split("\n")
                                        for idx, line in enumerate(stdoutLines):
                                            if "data:image/png;base64" in line:
                                                image_url = ""
                                                # Extract base64 image data from the line
                                                image_data, content_type = (
                                                    load_b64_image_data(line)
                                                )
                                                if image_data is not None:
                                                    image_url = upload_image(
                                                        request,
                                                        image_data,
                                                        content_type,
                                                        metadata,
                                                        user,
                                                    )
                                                stdoutLines[idx] = (
                                                    f"![Output Image]({image_url})"
                                                )

                                        output["stdout"] = "\n".join(stdoutLines)

                                    result = output.get("result", "")

                                    if isinstance(result, str):
                                        resultLines = result.split("\n")
                                        for idx, line in enumerate(resultLines):
                                            if "data:image/png;base64" in line:
                                                image_url = ""
                                                # Extract base64 image data from the line
                                                image_data, content_type = (
                                                    load_b64_image_data(line)
                                                )
                                                if image_data is not None:
                                                    image_url = upload_image(
                                                        request,
                                                        image_data,
                                                        content_type,
                                                        metadata,
                                                        user,
                                                    )
                                                resultLines[idx] = (
                                                    f"![Output Image]({image_url})"
                                                )
                                        output["result"] = "\n".join(resultLines)
                        except Exception as e:
                            output = str(e)

                        content_blocks[-1]["output"] = output

                        content_blocks.append(
                            {
                                "type": "text",
                                "content": "",
                            }
                        )

                        await event_emitter(
                            {
                                "type": "chat:completion",
                                "data": {
                                    "content": serialize_content_blocks(content_blocks),
                                },
                            }
                        )

                        try:
                            res = await generate_chat_completion(
                                request,
                                {
                                    "model": model_id,
                                    "stream": True,
                                    "messages": [
                                        *form_data["messages"],
                                        {
                                            "role": "assistant",
                                            "content": serialize_content_blocks(
                                                content_blocks, raw=True
                                            ),
                                        },
                                    ],
                                },
                                user,
                            )

                            if isinstance(res, StreamingResponse):
                                await stream_body_handler(res)
                            else:
                                break
                        except Exception as e:
                            log.debug(e)
                            break

                title = Chats.get_chat_title_by_id(metadata["chat_id"])
                data = {
                    "done": True,
                    "content": serialize_content_blocks(content_blocks),
                    "title": title,
                }

                if not ENABLE_REALTIME_CHAT_SAVE:
                    # Save message in the database
                    Chats.upsert_message_to_chat_by_id_and_message_id(
                        metadata["chat_id"],
                        metadata["message_id"],
                        {
                            "content": serialize_content_blocks(content_blocks),
                        },
                    )

                # Send a webhook notification if the user is not active
                if not get_active_status_by_user_id(user.id):
                    webhook_url = Users.get_user_webhook_url_by_id(user.id)
                    if webhook_url:
                        post_webhook(
                            request.app.state.WEBUI_NAME,
                            webhook_url,
                            f"{title} - {request.app.state.config.WEBUI_URL}/c/{metadata['chat_id']}\n\n{content}",
                            {
                                "action": "chat",
                                "message": content,
                                "title": title,
                                "url": f"{request.app.state.config.WEBUI_URL}/c/{metadata['chat_id']}",
                            },
                        )

                await event_emitter(
                    {
                        "type": "chat:completion",
                        "data": data,
                    }
                )

                await background_tasks_handler()
            except asyncio.CancelledError:
                log.warning("Task was cancelled!")
                await event_emitter({"type": "task-cancelled"})

                if not ENABLE_REALTIME_CHAT_SAVE:
                    # Save message in the database
                    Chats.upsert_message_to_chat_by_id_and_message_id(
                        metadata["chat_id"],
                        metadata["message_id"],
                        {
                            "content": serialize_content_blocks(content_blocks),
                        },
                    )

            if response.background is not None:
                await response.background()

        # background_tasks.add_task(post_response_handler, response, events)
        task_id, _ = await create_task(
            request, post_response_handler(response, events), id=metadata["chat_id"]
        )
        return {"status": True, "task_id": task_id}

    else:
        # Fallback to the original response
        async def stream_wrapper(original_generator, events):
            def wrap_item(item):
                return f"data: {item}\n\n"

            for event in events:
                event, _ = await process_filter_functions(
                    request=request,
                    filter_functions=filter_functions,
                    filter_type="stream",
                    form_data=event,
                    extra_params=extra_params,
                )

                if event:
                    yield wrap_item(json.dumps(event))

            async for data in original_generator:
                data, _ = await process_filter_functions(
                    request=request,
                    filter_functions=filter_functions,
                    filter_type="stream",
                    form_data=data,
                    extra_params=extra_params,
                )

                if data:
                    yield data

        return StreamingResponse(
            stream_wrapper(response.body_iterator, events),
            headers=dict(response.headers),
            background=response.background,
        )<|MERGE_RESOLUTION|>--- conflicted
+++ resolved
@@ -40,18 +40,13 @@
     generate_image_prompt,
     generate_chat_tags,
 )
-<<<<<<< HEAD
 from open_webui.routers.retrieval import process_web_search, SearchForm, save_docs_to_vector_db
-from open_webui.routers.images import image_generations, GenerateImageForm
-=======
-from open_webui.routers.retrieval import process_web_search, SearchForm
 from open_webui.routers.images import (
     load_b64_image_data,
     image_generations,
     GenerateImageForm,
     upload_image,
 )
->>>>>>> b5f4c85b
 from open_webui.routers.pipelines import (
     process_pipeline_inlet_filter,
     process_pipeline_outlet_filter,
